/** \file
 * \brief This file contains common functions for Network Boundary Shield.
 *
 *  \author Copyright (C) 2020  Pavel Pohner
 *  \author Copyright (C) 2020-2021 Martin Bednář
 *  \author Copyright (C) 2022 Marek Salon
 *
 *  \license SPDX-License-Identifier: GPL-3.0-or-later
 */
//
//  This program is free software: you can redistribute it and/or modify
//  it under the terms of the GNU General Public License as published by
//  the Free Software Foundation, either version 3 of the License, or
//  (at your option) any later version.
//
//  This program is distributed in the hope that it will be useful,
//  but WITHOUT ANY WARRANTY; without even the implied warranty of
//  MERCHANTABILITY or FITNESS FOR A PARTICULAR PURPOSE.  See the
//  GNU General Public License for more details.
//
//  You should have received a copy of the GNU General Public License
//  along with this program.  If not, see <https://www.gnu.org/licenses/>.
//

/**
 * \defgroup NBS Network Boundary Shield
 *
 * \brief The Network Boundary Shield (NBS) is a protection against attacks from an external network (the Internet)
 * to an internal network - especially against a reconnaissance attacks when a web browser is abused as a proxy.
 * See, for example, the ForcePoint report https://www.forcepoint.com/sites/default/files/resources/files/report-attacking-internal-network-en_0.pdf,
 * https://www.forcepoint.com/blog/x-labs/attacking-internal-network-public-internet-using-browser-proxy.
 * Another example is the detection of applications running on the localhost, see
 * https://jshelter.org/localportscanning/.
 *
 * The NBS functionality is based on filtering HTTP requests. The Network Boundary Shield uses blocking webRequest API to handle HTTP requests.
 * This means that processing of each HTTP request is paused before it is analyzed and allowed (if it seems benign) or blocked (if it is suspicious).
 *
 * The main goal of NBS is to prevent attacks like a public website requests a resource from the
 * local computer (e.g. to determine open TCP ports and thus running applications) or
 * internal network (e.g. the logo of the manufacturer of the local router); NBS will detect that
 * a web page hosted on the public Internet tries to connect to a local IP address. NBS blocks only
 * HTTP requests from a web page hosted on a public IP address to a private network resource. The
 * user can allow specific web pages to access local resources (e.g. when using Intranet services).
 *
 * NBS uses CSV files provided by IANA
 * (https://www.iana.org/assignments/locally-served-dns-zones/locally-served-dns-zones.xml) to
 * determine public and local IP address prefixes. Both IPv4 and IPv6 is supported. The CSV files
 * are downloaded during the $(PROJECT_NAME) building process.
 * 
 * The NBS has only a small impact on the web browser performance. The impact differs for each implementation.
 *
 * More information about the Network Boundary Shield can be obtained from the master thesis by Pavel Pohner: https://www.vutbr.cz/studenti/zav-prace/detail/129272 (in Czech).
 */

 /** \file
 * \ingroup NBS
 *
 * This file contains basic logic of the NBS, NBS global variables and objects,
 * functions for reading and parsing CSV files, and functions for identifying and processing IP addresses and checking IP ranges.
 */

/**
 * Locally served IPV4 DNS zones loaded from IANA.
 */
var localIPV4DNSZones;

/**
 * Locally served IPV6 DNS zones loaded from IANA.
 */
var localIPV6DNSZones;

/**
 * Associtive array of hosts, that are currently among trusted "do not blocked" hosts.
 */
var doNotBlockHosts = new Object();

/**
 * Associtive array of settings supported by this module.
 */
var nbsSettings = {};

/**
 * Object holding active notifications of this module.
 */
var nbsNotifications = {};

/**
* Definition of settings supported by this module.
*/
const NBS_DEF_SETTINGS = {
	blocking: {
		description: "Block requests that are trying to access your local network.",
		description2: ["NOTE: We recommend having requests blocking turned on in most cases. However, you can opt in to be only notified without any protection."],
		label: "Blocking",
		params: [
			{
				// 0
				short: "Off",
				description: "Requests blocking turned off."
			},
			{
				// 1
				short: "On",
				description: "Requests blocking turned on."
			}
		]
	},
	notifications: {
		description: "Turn on/off notifications about suspicious requests or hosts being blocked.",
		description2: [],
		label: "Notifications",
		params: [
			{
				// 0
				short: "Off",
				description: "Blocking notifications turned off."
			},
			{
				// 1
				short: "On",
				description: "Blocking notifications turned on."
			}
		]
	}
};

/**
 * The function that loads module configuration from sync storage.
 */
function nbsLoadConfiguration() {
	browser.storage.sync.get(["requestShieldOn", "nbsWhitelist", "nbsSettings"]).then(function(result) {
		//If found object is true or undefined, turn the requestShieldOn
		if (result.requestShieldOn == undefined || result.requestShieldOn)
		{
			//Hook up the listeners
			browser.webRequest.onBeforeSendHeaders.addListener(
				beforeSendHeadersListener,
				{urls: ["<all_urls>"]},
				["blocking", "requestHeaders"]
			);

			if (typeof onResponseStartedListener === "function")
			{
				browser.webRequest.onResponseStarted.addListener(
				onResponseStartedListener,
				{urls: ["<all_urls>"]},
				["responseHeaders"]
				);
			}
		}

		doNotBlockHosts = result.nbsWhitelist ? result.nbsWhitelist : {};
		nbsSettings = result.nbsSettings ? result.nbsSettings : {};
	});
}

/// \cond (Exclude this section from the doxygen documentation. If this section is not excluded, it is documented as a separate function.)
/// Hook up the listener for receiving messages
nbsLoadConfiguration();

browser.runtime.onMessage.addListener(nbsCommonMessageListener);
browser.runtime.onMessage.addListener(nbsMessageListener);
browser.runtime.onMessage.addListener(nbsSettingsListener);

// Listen for permissions removal to adapt settings accordingly
browser.permissions.onRemoved.addListener((permissions) => {
	correctSettingsForRemovedPermissions(permissions.permissions, nbsSettings, NBS_DEF_SETTINGS);
	browser.storage.sync.set({"nbsSettings": nbsSettings});
});

// Obtain file path in user's file system and read CSV file with IPv4 local zones
readFile(browser.runtime.getURL("ipv4.dat"))
	.then(_res => {
		//Parse loaded CSV and store it in prepared variable
		localIPV4DNSZones = parseCSV(_res, true);
	})
	.catch(_error => {
		console.error(_error );
	});

// Obtain file path in user's file system and read CSV file with IPv6 local zones
readFile(browser.runtime.getURL("ipv6.dat"))
	.then(_res => {
		//Parse loaded CSV and store it in prepared variable
		localIPV6DNSZones = parseCSV(_res, false);
	})
	.catch(_error => {
		console.error(_error );
	});
/// \endcond

/**
 * Checks validity of IPv4 addresses.
 *
 * \param url An URL that may or may not contains an IPv4 address instead of a domain name.
 *
 * \returns TRUE if the url matches IPv4 regex, FALSE otherwise.
 */
function isIPV4(url)
{
	var reg = new RegExp("^(([0-9]|[1-9][0-9]|1[0-9]{2}|2[0-4][0-9]|25[0-5])\.){3}([0-9]|[1-9][0-9]|1[0-9]{2}|2[0-4][0-9]|25[0-5])$");
	return reg.test(url);
}

/**
 * Checks validity IPV6 address.
 *
 * \param url An URL that may or may not contains an IPv6 address instead of a domain name.
 *
 * \returns TRUE, if URL is valid IPV6 address, FALSE otherwise.
 */
function isIPV6(url)
{
	if (url[0] === "[" && url[url.length - 1] === "]") {
		url = url.substring(1, url.length - 1);
	}
	var reg = new RegExp("^(?:(?:(?:(?:(?:(?:(?:[0-9a-fA-F]{1,4})):){6})(?:(?:(?:(?:(?:[0-9a-fA-F]{1,4})):(?:(?:[0-9a-fA-F]{1,4})))|(?:(?:(?:(?:(?:25[0-5]|(?:[1-9]|1[0-9]|2[0-4])?[0-9]))\.){3}(?:(?:25[0-5]|(?:[1-9]|1[0-9]|2[0-4])?[0-9])))))))|(?:(?:::(?:(?:(?:[0-9a-fA-F]{1,4})):){5})(?:(?:(?:(?:(?:[0-9a-fA-F]{1,4})):(?:(?:[0-9a-fA-F]{1,4})))|(?:(?:(?:(?:(?:25[0-5]|(?:[1-9]|1[0-9]|2[0-4])?[0-9]))\.){3}(?:(?:25[0-5]|(?:[1-9]|1[0-9]|2[0-4])?[0-9])))))))|(?:(?:(?:(?:(?:[0-9a-fA-F]{1,4})))?::(?:(?:(?:[0-9a-fA-F]{1,4})):){4})(?:(?:(?:(?:(?:[0-9a-fA-F]{1,4})):(?:(?:[0-9a-fA-F]{1,4})))|(?:(?:(?:(?:(?:25[0-5]|(?:[1-9]|1[0-9]|2[0-4])?[0-9]))\.){3}(?:(?:25[0-5]|(?:[1-9]|1[0-9]|2[0-4])?[0-9])))))))|(?:(?:(?:(?:(?:(?:[0-9a-fA-F]{1,4})):){0,1}(?:(?:[0-9a-fA-F]{1,4})))?::(?:(?:(?:[0-9a-fA-F]{1,4})):){3})(?:(?:(?:(?:(?:[0-9a-fA-F]{1,4})):(?:(?:[0-9a-fA-F]{1,4})))|(?:(?:(?:(?:(?:25[0-5]|(?:[1-9]|1[0-9]|2[0-4])?[0-9]))\.){3}(?:(?:25[0-5]|(?:[1-9]|1[0-9]|2[0-4])?[0-9])))))))|(?:(?:(?:(?:(?:(?:[0-9a-fA-F]{1,4})):){0,2}(?:(?:[0-9a-fA-F]{1,4})))?::(?:(?:(?:[0-9a-fA-F]{1,4})):){2})(?:(?:(?:(?:(?:[0-9a-fA-F]{1,4})):(?:(?:[0-9a-fA-F]{1,4})))|(?:(?:(?:(?:(?:25[0-5]|(?:[1-9]|1[0-9]|2[0-4])?[0-9]))\.){3}(?:(?:25[0-5]|(?:[1-9]|1[0-9]|2[0-4])?[0-9])))))))|(?:(?:(?:(?:(?:(?:[0-9a-fA-F]{1,4})):){0,3}(?:(?:[0-9a-fA-F]{1,4})))?::(?:(?:[0-9a-fA-F]{1,4})):)(?:(?:(?:(?:(?:[0-9a-fA-F]{1,4})):(?:(?:[0-9a-fA-F]{1,4})))|(?:(?:(?:(?:(?:25[0-5]|(?:[1-9]|1[0-9]|2[0-4])?[0-9]))\.){3}(?:(?:25[0-5]|(?:[1-9]|1[0-9]|2[0-4])?[0-9])))))))|(?:(?:(?:(?:(?:(?:[0-9a-fA-F]{1,4})):){0,4}(?:(?:[0-9a-fA-F]{1,4})))?::)(?:(?:(?:(?:(?:[0-9a-fA-F]{1,4})):(?:(?:[0-9a-fA-F]{1,4})))|(?:(?:(?:(?:(?:25[0-5]|(?:[1-9]|1[0-9]|2[0-4])?[0-9]))\.){3}(?:(?:25[0-5]|(?:[1-9]|1[0-9]|2[0-4])?[0-9])))))))|(?:(?:(?:(?:(?:(?:[0-9a-fA-F]{1,4})):){0,5}(?:(?:[0-9a-fA-F]{1,4})))?::)(?:(?:[0-9a-fA-F]{1,4})))|(?:(?:(?:(?:(?:(?:[0-9a-fA-F]{1,4})):){0,6}(?:(?:[0-9a-fA-F]{1,4})))?::))))$", 'm');
	return reg.test(url);
}

/**
 * Checks whether the ipAddr is found in IPv4 localZones.
 * If the IPv4 address is found in any IPv4 local zone, it means that this IPv4 address is private.
 * IPv4 local zone is e.g. 192.168.000.000/16.
 *
 * \param ipAddr Valid IPv4 address.
 *
 * \returns TRUE if ipAddr exists in localZones fetched from IANA, FALSE otherwise.
 */
function isIPV4Private(ipAddr)
{
	/**
	 * \seealso https://github.com/polcak/jsrestrictor/issues/125
	 * and the tempral white listing of 0.0.0.0 until we provide
	 * a checkbox for notifications.
	 */
	if (ipAddr === "0.0.0.0") {
		return false;
	}
	//Split IP address on dots, obtain 4 numbers	
	var substrIP = ipAddr.split('.');
	//Convert IP address into array of 4 integers
	var ipArray = substrIP.map(function(val){
	return parseInt(val, 10);
	});
	//For each IPv4 locally served zone
	for (var i = 0; i < localIPV4DNSZones.length; i++)
	{
		//Split the zone into array of J numbers
		var zone = localIPV4DNSZones[i].split('.');
		var k = 0;
		//For each number of local zone IP
		//(Decrementing, because local zones IPs are reverted
		for (var j = zone.length - 1; j >= 0; j--)
		{
			//Check if the corresponding numbers match
			//If not, then break and move onto next local zone
			if (ipArray[k] != zone[j])
			{
			break;
			}
			else if(j == 0) //Checked all numbers of local zone
			{
			return true;
			}
			k++;
		}
	}
	return false;
}

/**
 * Checks whether the ipAddr is found in IPv6 localZones.
 * If the IPv6 address is found in any IPv6 local zone, it means that this IPv6 address is private.
 * IPv6 local zone is e.g. fe80::/10.
 *
 * \param ipAddr Valid IPv6 address.
 *
 * \returns TRUE if ipAddr exists in localZones fetched from IANA, FALSE otherwise.
 */
function isIPV6Private(ipAddr)
{
	/**
	 * \seealso https://github.com/polcak/jsrestrictor/issues/125
	 * and the tempral white listing of 0.0.0.0 until we provide
	 * a checkbox for notifications.
	 */
	if (ipAddr === "::") {
		return false;
	}
	//Expand shorten IPv6 addresses to full length
	ipAddr = expandIPV6(ipAddr);
	//Split into array of fields
	var substrIP = ipAddr.split(":");
	//Join the fields into one string
	ipAddr = substrIP.join("").toUpperCase();
	//For each IPv6 locally served zone
	for (var i = 0; i < localIPV6DNSZones.length; i++)
	{
		var zone = localIPV6DNSZones[i];
		//For each char of zone
		for (var j = 0; j < zone.length; j++)
		{
			//Compare the chars, if they do not match, break and move onto next zone		
			if (ipAddr.charAt(j) != zone.charAt(j))
			{
			break;
			}
			//Checked all chars of current zone -> private IP range
			else if(j == zone.length - 1)
			{
			return true;
			}
		}
	}
	return false;
}

/**
 * Function for parsing CSV files obtained from IANA.
 * It strips .IN-ADDR and .IP6 from zones and comma delimiter, merges them into array by CSV rows.
 *
 * \param csv CSV obtained from IANA.
 * \param ipv4 Boolean, saying whether the csv is IPv4 CSV or IPv6.
 *
 * \returns an array of parsed CSV values.
 */
function parseCSV(csv, ipv4)
{
	//converting into array
	var csvArray = CSVToArray(csv);
	var DNSzones = [];

	if (ipv4) //ipv4.csv
	{
	//cycle through first column of the CSV -> obtaining IP zones
	//Starting with i = 1, skipping the CSV header
	for (var i = 1; i < csvArray.length; i++)
	{
		//i-1, means start from 0
		//Obtains IP zone, strips .IN-ADDR from the end of it, stroes into array	
		DNSzones[i-1] = csvArray[i][0].substring(0, csvArray[i][0].indexOf(".IN-ADDR"));
	}
	return DNSzones;
	}
	else //ipv6.csv
	{
		//Same as ipv4
		for (var i = 1; i < csvArray.length-1; i++)
		{
			DNSzones[i-1] = csvArray[i][0].substring(0, csvArray[i][0].indexOf(".IP6"));
		}

		for (var i = 0; i < DNSzones.length; i++)
		{
			//Additionally splits the IP zone on dots	
			var splitted = DNSzones[i].split(".");
			DNSzones[i] = "";
			//Joins splitted IP zone into one string
			for (var j = splitted.length - 1; j >= 0 ; j--)
			{
			DNSzones[i] += splitted[j];

			}
		}
		return DNSzones;
	}
}

/**
 * Auxillary function for parsing CSV files.
 * Converts CSV to array.
 *
 * \param strData Loaded CSV file as a string.
 *
 * \returns array containing CSV rows.
 */
function CSVToArray(strData){
	// Create a regular expression to parse the CSV values.
	var objPattern = new RegExp(
		(
		// Delimiters.
		"(\\,|\\r?\\n|\\r|^)" +
		// Quoted fields.
		"(?:\"([^\"]*(?:\"\"[^\"]*)*)\"|" +
		// Standard fields.
		"([^\"\\,\\r\\n]*))"
		),
		"gi"
		);
	//Array to hold data
	var csvData = [[]];
	//Array to hold regex matches
	var regexMatches = null;
	//While not match
	while (regexMatches = objPattern.exec(strData)){
		// Get the delimiter that was found
		var strMatchedDelimiter = regexMatches[1];
		if (strMatchedDelimiter.length && (strMatchedDelimiter != ",")){
		//New row
		csvData.push([]);
		}
		// captured data (quoted or unquoted)
		if (regexMatches[2]){
		//quoted
		var strMatchedValue = regexMatches[2].replace(
			new RegExp( "\"\"", "g" ),
			"\""
			);
		} else {
			//non-quoted value.
			var strMatchedValue = regexMatches[3];

		}
		//Add to data array
		csvData[csvData.length - 1].push( strMatchedValue );
	}
	// Return the parsed data
	return( csvData );
}

/**
 * Function for expanding shorten ipv6 addresses.
 * 
 * \param ip6addr Valid ipv6 address.
 *
 * \returns expanded ipv6 address in string.
 */
function expandIPV6(ip6addr)
{
	if (ip6addr[0] === "[" && ip6addr[ip6addr.length - 1] === "]") {
		ip6addr = ip6addr.substring(1, ip6addr.length - 1);
	}
	var expandedIP6 = "";
	//Check for omitted groups of zeros (::)
	if (ip6addr.indexOf("::") == -1)
	{
		//There are none omitted groups of zeros
		expandedIP6 = ip6addr;
	}
	else
	{
		//Split IP on one compressed group
		var splittedIP = ip6addr.split("::");
		var amountOfGroups = 0;
		//For each group
		for (var i = 0; i < splittedIP.length; ++i)
		{
			//Split on :	
			amountOfGroups += splittedIP[i].split(":").length;
		}
		expandedIP6 += splittedIP[0] + ":";
		//For each splitted group
		for (var i = 0; i < 8 - amountOfGroups; ++i)
		{
			//insert zeroes	
			expandedIP6 += "0000:";
		}
		//Insert the rest of the splitted IP
		expandedIP6 += splittedIP[1];
	}
	//Split expanded IPv6 into parts
	var addrParts = expandedIP6.split(":");
	var addrToReturn = "";
	//For each part
	for (var i = 0; i < 8; ++i)
	{
		//check the length of the part
		while(addrParts[i].length < 4)
		{
			//if it's less than 4, insert zero
			addrParts[i] = "0" + addrParts[i];
		}
		addrToReturn += i != 7 ? addrParts[i] + ":" : addrParts[i];
	}
	return addrToReturn;
}

/**
 * Check if the hostname or any of it's domains is whitelisted.
 *
 * \param hostname Any hostname (subdomains allowed).
 *
 * \returns TRUE when domain (or subdomain) is whitelisted, FALSE otherwise.
 */
function isNbsWhitelisted(hostname)
{
	//Calling a function from url.js
	var domains = extractSubDomains(hostname);
	for (var domain of domains)
	{
		if (doNotBlockHosts[domain] != undefined)
		{
			return true;
		}
	}
	return false;
}

/**
 * Log data about NBS blocking in context of tabs.
 * This data will be used for notification creation.
 *
 * \param origin Origin of the request.
 * \param target Target of the request.
 * \param tabId Tab ID of blocked request.
 */
function notifyBlockedRequest(origin, target, tabId) {
	if (nbsSettings.notifications) {
		nbsNotifications[tabId] = nbsNotifications[tabId] || {};
		nbsNotifications[tabId].records = nbsNotifications[tabId].records || {};
		nbsNotifications[tabId].records[`${origin},${target}`] = (nbsNotifications[tabId].records[`${origin},${target}`] || 0) + 1;
		nbsNotifications[tabId].total = (nbsNotifications[tabId].total || 0) + 1;
	}
	// start notifying a user when the first blocked request occurs
	if (nbsNotifications[tabId].total == 1) {
		setTimeout(showNbsNotification, 2000, tabId);
		createCumulativeNotification(tabId);
	}
}

// Listen for tab update to clear notifications data of the tab
browser.tabs.onUpdated.addListener(function (tabId, changeInfo) {
	if (changeInfo.status == "loading") {
		clearNbsNotification(tabId);
	}
});

// Listen for tab remove to clear notifications data of the tab
browser.tabs.onRemoved.addListener(clearNbsNotification);

/**
 * Clear notification data for the tab.
 * 
 * \param tabId Tab ID of notification.
 */
function clearNbsNotification(tabId) {
	if (nbsNotifications[tabId]) {
		if (nbsNotifications[tabId].timerId) {
			clearTimeout(nbsNotifications[tabId].timerId);
		}
		delete nbsNotifications[tabId];
	}
}

/**
 * Create second notification containing a summary of accumulated data.
 * This notification is shown after the initial one if a page continues to access local network.
 *
 * \param tabId Integer number representing ID of browser tab.
 */
async function createCumulativeNotification(tabId) {
	if (nbsNotifications[tabId].last == nbsNotifications[tabId].total) {
		let active = await browser.notifications.getAll();
		if (!Object.keys(active).includes("nbs-" + tabId)) {
			showNbsNotification(tabId);
		}
		return;
	}
	nbsNotifications[tabId].last = nbsNotifications[tabId].total;
	nbsNotifications[tabId].timerId = setTimeout(createCumulativeNotification, 4000, tabId);
}

/**
 * Creates and presents notification about blocked requests.
 *
 * \param tabId Integer number representing ID of browser tab.
 */
function showNbsNotification(tabId) {
	nbsNotifications[tabId].last = nbsNotifications[tabId].total;
<<<<<<< HEAD
	let host = getSiteForURL(availableTabs[tabId].url);
	let message = `Blocked ${nbsNotifications[tabId].total} attempts from ${host} to access local network.`;
=======
	let host = wwwRemove(new URL(availableTabs[tabId].url).hostname);
	let message = `${nbsSettings.blocking ? "Blocked" : "Detected"} ${nbsNotifications[tabId].total} attempts from ${host} to access local network.`;
>>>>>>> 7a5d09f2
	let records = Object.keys(nbsNotifications[tabId].records);
	if (records.length == 1) {
		let [origin, target] = records[0].split(",");
		let count = nbsNotifications[tabId].records[records[0]];
		message = `${nbsSettings.blocking ? "Blocked" : "Detected"} ${count} request${count == 1 ? "" : "s"} from ${origin} to ${target}.`;
	}
	browser.notifications.create("nbs-" + tabId, {
		"type": "basic",
		"iconUrl": browser.runtime.getURL("img/icon-48.png"),
		"title": `Network Boundary Shield ${nbsSettings.blocking ? "blocked" : "detected"} suspicious requests!`,
		"message": message
	});
	setTimeout(() => {
		browser.notifications.clear("nbs-" + tabId);
	}, 6000);
}

/**
 * \brief The event listener, hooked up to the webExtension onMessage event.
 *
 * The listener sends message response which contains information if the current site is whitelisted or not.
 * 
 * \param message Receives full message (destructured as {message, site}).
 * \param sender Sender of the message.
 */
 function nbsMessageListener({message, site}, sender)
 {
	 //Message came from popup,js, asking whether is this site whitelisted
	 if (message === "is current site whitelisted?")
	 {
		 return Promise.resolve(`current site is ${isNbsWhitelisted(site) ? '' : 'not '}whitelisted`);
	 }
 }

/**
 * \brief The event listener, hooked up to the webExtension onMessage event.
 *
 * The listener sends message response which contains information about cuurent module settings.
 * 
 * \param message Receives full message.
 */
function nbsSettingsListener(message)
{
	if (message.purpose === "nbs-get-settings") {
		// send settings definition and current values
		return Promise.resolve({
			def: NBS_DEF_SETTINGS,
			val: nbsSettings
		});
	}
	else if (message.purpose === "nbs-set-settings") {
		// update current settings
		nbsSettings[message.id] = message.value;
		browser.storage.sync.set({"nbsSettings": nbsSettings});
	}
	else if (message.purpose === "nbs-load-config") {
		// load current configuration
		nbsLoadConfiguration();
	}
}

/**
 * Event listener hooked up to webExtensions onMessage event.
 * Does appropriate action based on message (e.g. Turn on/off the NBS, add/remove a site to/from whitelist, ...).
 * 
 * \param message Receives full message.
 * \param sender Sender of the message.
 */
function nbsCommonMessageListener(message, sender)
{
	//Message came from options.js, updated whitelist
	if (message.message === "whitelist updated")
	{
		//actualize current doNotBlockHosts from storage
		browser.storage.sync.get(["nbsWhitelist"]).then(function(result){
			doNotBlockHosts = result.nbsWhitelist;
		});
	}
	//Mesage came from popup.js, whitelist this site
	else if (message.message === "add site to whitelist")
	{
			//Obtain current hostname and whitelist it
			var currentHost = message.site;
			doNotBlockHosts[currentHost] = true;
			browser.storage.sync.set({"nbsWhitelist":doNotBlockHosts});
	}
	//Message came from popup.js, remove whitelisted site
	else if (message.message === "remove site from whitelist")
	{
			//Obtain current hostname and remove it
			currentHost = message.site;
			delete doNotBlockHosts[currentHost];
			browser.storage.sync.set({"nbsWhitelist":doNotBlockHosts});
	}
	//HTTP request shield was turned on
	else if (message.message === "turn request shield on")
	{
		//Hook up the listeners
		browser.webRequest.onBeforeSendHeaders.addListener(
			beforeSendHeadersListener,
			{urls: ["<all_urls>"]},
			["blocking", "requestHeaders"]
		);

		if (typeof onResponseStartedListener === "function")
		{
			browser.webRequest.onResponseStarted.addListener(
			onResponseStartedListener,
			{urls: ["<all_urls>"]},
			["responseHeaders"]
			);
		}
	}
	//HTTP request shield was turned off
	else if (message.message === "turn request shield off")
	{
		//Disconnect the listeners
		browser.webRequest.onBeforeSendHeaders.removeListener(beforeSendHeadersListener);
		
		if (typeof onResponseStartedListener === "function")
		{
			browser.webRequest.onResponseStarted.removeListener(onResponseStartedListener);
		}
	}
}
<|MERGE_RESOLUTION|>--- conflicted
+++ resolved
@@ -1,702 +1,697 @@
-/** \file
- * \brief This file contains common functions for Network Boundary Shield.
- *
- *  \author Copyright (C) 2020  Pavel Pohner
- *  \author Copyright (C) 2020-2021 Martin Bednář
- *  \author Copyright (C) 2022 Marek Salon
- *
- *  \license SPDX-License-Identifier: GPL-3.0-or-later
- */
-//
-//  This program is free software: you can redistribute it and/or modify
-//  it under the terms of the GNU General Public License as published by
-//  the Free Software Foundation, either version 3 of the License, or
-//  (at your option) any later version.
-//
-//  This program is distributed in the hope that it will be useful,
-//  but WITHOUT ANY WARRANTY; without even the implied warranty of
-//  MERCHANTABILITY or FITNESS FOR A PARTICULAR PURPOSE.  See the
-//  GNU General Public License for more details.
-//
-//  You should have received a copy of the GNU General Public License
-//  along with this program.  If not, see <https://www.gnu.org/licenses/>.
-//
-
-/**
- * \defgroup NBS Network Boundary Shield
- *
- * \brief The Network Boundary Shield (NBS) is a protection against attacks from an external network (the Internet)
- * to an internal network - especially against a reconnaissance attacks when a web browser is abused as a proxy.
- * See, for example, the ForcePoint report https://www.forcepoint.com/sites/default/files/resources/files/report-attacking-internal-network-en_0.pdf,
- * https://www.forcepoint.com/blog/x-labs/attacking-internal-network-public-internet-using-browser-proxy.
- * Another example is the detection of applications running on the localhost, see
- * https://jshelter.org/localportscanning/.
- *
- * The NBS functionality is based on filtering HTTP requests. The Network Boundary Shield uses blocking webRequest API to handle HTTP requests.
- * This means that processing of each HTTP request is paused before it is analyzed and allowed (if it seems benign) or blocked (if it is suspicious).
- *
- * The main goal of NBS is to prevent attacks like a public website requests a resource from the
- * local computer (e.g. to determine open TCP ports and thus running applications) or
- * internal network (e.g. the logo of the manufacturer of the local router); NBS will detect that
- * a web page hosted on the public Internet tries to connect to a local IP address. NBS blocks only
- * HTTP requests from a web page hosted on a public IP address to a private network resource. The
- * user can allow specific web pages to access local resources (e.g. when using Intranet services).
- *
- * NBS uses CSV files provided by IANA
- * (https://www.iana.org/assignments/locally-served-dns-zones/locally-served-dns-zones.xml) to
- * determine public and local IP address prefixes. Both IPv4 and IPv6 is supported. The CSV files
- * are downloaded during the $(PROJECT_NAME) building process.
- * 
- * The NBS has only a small impact on the web browser performance. The impact differs for each implementation.
- *
- * More information about the Network Boundary Shield can be obtained from the master thesis by Pavel Pohner: https://www.vutbr.cz/studenti/zav-prace/detail/129272 (in Czech).
- */
-
- /** \file
- * \ingroup NBS
- *
- * This file contains basic logic of the NBS, NBS global variables and objects,
- * functions for reading and parsing CSV files, and functions for identifying and processing IP addresses and checking IP ranges.
- */
-
-/**
- * Locally served IPV4 DNS zones loaded from IANA.
- */
-var localIPV4DNSZones;
-
-/**
- * Locally served IPV6 DNS zones loaded from IANA.
- */
-var localIPV6DNSZones;
-
-/**
- * Associtive array of hosts, that are currently among trusted "do not blocked" hosts.
- */
-var doNotBlockHosts = new Object();
-
-/**
- * Associtive array of settings supported by this module.
- */
-var nbsSettings = {};
-
-/**
- * Object holding active notifications of this module.
- */
-var nbsNotifications = {};
-
-/**
-* Definition of settings supported by this module.
-*/
-const NBS_DEF_SETTINGS = {
-	blocking: {
-		description: "Block requests that are trying to access your local network.",
-		description2: ["NOTE: We recommend having requests blocking turned on in most cases. However, you can opt in to be only notified without any protection."],
-		label: "Blocking",
-		params: [
-			{
-				// 0
-				short: "Off",
-				description: "Requests blocking turned off."
-			},
-			{
-				// 1
-				short: "On",
-				description: "Requests blocking turned on."
-			}
-		]
-	},
-	notifications: {
-		description: "Turn on/off notifications about suspicious requests or hosts being blocked.",
-		description2: [],
-		label: "Notifications",
-		params: [
-			{
-				// 0
-				short: "Off",
-				description: "Blocking notifications turned off."
-			},
-			{
-				// 1
-				short: "On",
-				description: "Blocking notifications turned on."
-			}
-		]
-	}
-};
-
-/**
- * The function that loads module configuration from sync storage.
- */
-function nbsLoadConfiguration() {
-	browser.storage.sync.get(["requestShieldOn", "nbsWhitelist", "nbsSettings"]).then(function(result) {
-		//If found object is true or undefined, turn the requestShieldOn
-		if (result.requestShieldOn == undefined || result.requestShieldOn)
-		{
-			//Hook up the listeners
-			browser.webRequest.onBeforeSendHeaders.addListener(
-				beforeSendHeadersListener,
-				{urls: ["<all_urls>"]},
-				["blocking", "requestHeaders"]
-			);
-
-			if (typeof onResponseStartedListener === "function")
-			{
-				browser.webRequest.onResponseStarted.addListener(
-				onResponseStartedListener,
-				{urls: ["<all_urls>"]},
-				["responseHeaders"]
-				);
-			}
-		}
-
-		doNotBlockHosts = result.nbsWhitelist ? result.nbsWhitelist : {};
-		nbsSettings = result.nbsSettings ? result.nbsSettings : {};
-	});
-}
-
-/// \cond (Exclude this section from the doxygen documentation. If this section is not excluded, it is documented as a separate function.)
-/// Hook up the listener for receiving messages
-nbsLoadConfiguration();
-
-browser.runtime.onMessage.addListener(nbsCommonMessageListener);
-browser.runtime.onMessage.addListener(nbsMessageListener);
-browser.runtime.onMessage.addListener(nbsSettingsListener);
-
-// Listen for permissions removal to adapt settings accordingly
-browser.permissions.onRemoved.addListener((permissions) => {
-	correctSettingsForRemovedPermissions(permissions.permissions, nbsSettings, NBS_DEF_SETTINGS);
-	browser.storage.sync.set({"nbsSettings": nbsSettings});
-});
-
-// Obtain file path in user's file system and read CSV file with IPv4 local zones
-readFile(browser.runtime.getURL("ipv4.dat"))
-	.then(_res => {
-		//Parse loaded CSV and store it in prepared variable
-		localIPV4DNSZones = parseCSV(_res, true);
-	})
-	.catch(_error => {
-		console.error(_error );
-	});
-
-// Obtain file path in user's file system and read CSV file with IPv6 local zones
-readFile(browser.runtime.getURL("ipv6.dat"))
-	.then(_res => {
-		//Parse loaded CSV and store it in prepared variable
-		localIPV6DNSZones = parseCSV(_res, false);
-	})
-	.catch(_error => {
-		console.error(_error );
-	});
-/// \endcond
-
-/**
- * Checks validity of IPv4 addresses.
- *
- * \param url An URL that may or may not contains an IPv4 address instead of a domain name.
- *
- * \returns TRUE if the url matches IPv4 regex, FALSE otherwise.
- */
-function isIPV4(url)
-{
-	var reg = new RegExp("^(([0-9]|[1-9][0-9]|1[0-9]{2}|2[0-4][0-9]|25[0-5])\.){3}([0-9]|[1-9][0-9]|1[0-9]{2}|2[0-4][0-9]|25[0-5])$");
-	return reg.test(url);
-}
-
-/**
- * Checks validity IPV6 address.
- *
- * \param url An URL that may or may not contains an IPv6 address instead of a domain name.
- *
- * \returns TRUE, if URL is valid IPV6 address, FALSE otherwise.
- */
-function isIPV6(url)
-{
-	if (url[0] === "[" && url[url.length - 1] === "]") {
-		url = url.substring(1, url.length - 1);
-	}
-	var reg = new RegExp("^(?:(?:(?:(?:(?:(?:(?:[0-9a-fA-F]{1,4})):){6})(?:(?:(?:(?:(?:[0-9a-fA-F]{1,4})):(?:(?:[0-9a-fA-F]{1,4})))|(?:(?:(?:(?:(?:25[0-5]|(?:[1-9]|1[0-9]|2[0-4])?[0-9]))\.){3}(?:(?:25[0-5]|(?:[1-9]|1[0-9]|2[0-4])?[0-9])))))))|(?:(?:::(?:(?:(?:[0-9a-fA-F]{1,4})):){5})(?:(?:(?:(?:(?:[0-9a-fA-F]{1,4})):(?:(?:[0-9a-fA-F]{1,4})))|(?:(?:(?:(?:(?:25[0-5]|(?:[1-9]|1[0-9]|2[0-4])?[0-9]))\.){3}(?:(?:25[0-5]|(?:[1-9]|1[0-9]|2[0-4])?[0-9])))))))|(?:(?:(?:(?:(?:[0-9a-fA-F]{1,4})))?::(?:(?:(?:[0-9a-fA-F]{1,4})):){4})(?:(?:(?:(?:(?:[0-9a-fA-F]{1,4})):(?:(?:[0-9a-fA-F]{1,4})))|(?:(?:(?:(?:(?:25[0-5]|(?:[1-9]|1[0-9]|2[0-4])?[0-9]))\.){3}(?:(?:25[0-5]|(?:[1-9]|1[0-9]|2[0-4])?[0-9])))))))|(?:(?:(?:(?:(?:(?:[0-9a-fA-F]{1,4})):){0,1}(?:(?:[0-9a-fA-F]{1,4})))?::(?:(?:(?:[0-9a-fA-F]{1,4})):){3})(?:(?:(?:(?:(?:[0-9a-fA-F]{1,4})):(?:(?:[0-9a-fA-F]{1,4})))|(?:(?:(?:(?:(?:25[0-5]|(?:[1-9]|1[0-9]|2[0-4])?[0-9]))\.){3}(?:(?:25[0-5]|(?:[1-9]|1[0-9]|2[0-4])?[0-9])))))))|(?:(?:(?:(?:(?:(?:[0-9a-fA-F]{1,4})):){0,2}(?:(?:[0-9a-fA-F]{1,4})))?::(?:(?:(?:[0-9a-fA-F]{1,4})):){2})(?:(?:(?:(?:(?:[0-9a-fA-F]{1,4})):(?:(?:[0-9a-fA-F]{1,4})))|(?:(?:(?:(?:(?:25[0-5]|(?:[1-9]|1[0-9]|2[0-4])?[0-9]))\.){3}(?:(?:25[0-5]|(?:[1-9]|1[0-9]|2[0-4])?[0-9])))))))|(?:(?:(?:(?:(?:(?:[0-9a-fA-F]{1,4})):){0,3}(?:(?:[0-9a-fA-F]{1,4})))?::(?:(?:[0-9a-fA-F]{1,4})):)(?:(?:(?:(?:(?:[0-9a-fA-F]{1,4})):(?:(?:[0-9a-fA-F]{1,4})))|(?:(?:(?:(?:(?:25[0-5]|(?:[1-9]|1[0-9]|2[0-4])?[0-9]))\.){3}(?:(?:25[0-5]|(?:[1-9]|1[0-9]|2[0-4])?[0-9])))))))|(?:(?:(?:(?:(?:(?:[0-9a-fA-F]{1,4})):){0,4}(?:(?:[0-9a-fA-F]{1,4})))?::)(?:(?:(?:(?:(?:[0-9a-fA-F]{1,4})):(?:(?:[0-9a-fA-F]{1,4})))|(?:(?:(?:(?:(?:25[0-5]|(?:[1-9]|1[0-9]|2[0-4])?[0-9]))\.){3}(?:(?:25[0-5]|(?:[1-9]|1[0-9]|2[0-4])?[0-9])))))))|(?:(?:(?:(?:(?:(?:[0-9a-fA-F]{1,4})):){0,5}(?:(?:[0-9a-fA-F]{1,4})))?::)(?:(?:[0-9a-fA-F]{1,4})))|(?:(?:(?:(?:(?:(?:[0-9a-fA-F]{1,4})):){0,6}(?:(?:[0-9a-fA-F]{1,4})))?::))))$", 'm');
-	return reg.test(url);
-}
-
-/**
- * Checks whether the ipAddr is found in IPv4 localZones.
- * If the IPv4 address is found in any IPv4 local zone, it means that this IPv4 address is private.
- * IPv4 local zone is e.g. 192.168.000.000/16.
- *
- * \param ipAddr Valid IPv4 address.
- *
- * \returns TRUE if ipAddr exists in localZones fetched from IANA, FALSE otherwise.
- */
-function isIPV4Private(ipAddr)
-{
-	/**
-	 * \seealso https://github.com/polcak/jsrestrictor/issues/125
-	 * and the tempral white listing of 0.0.0.0 until we provide
-	 * a checkbox for notifications.
-	 */
-	if (ipAddr === "0.0.0.0") {
-		return false;
-	}
-	//Split IP address on dots, obtain 4 numbers	
-	var substrIP = ipAddr.split('.');
-	//Convert IP address into array of 4 integers
-	var ipArray = substrIP.map(function(val){
-	return parseInt(val, 10);
-	});
-	//For each IPv4 locally served zone
-	for (var i = 0; i < localIPV4DNSZones.length; i++)
-	{
-		//Split the zone into array of J numbers
-		var zone = localIPV4DNSZones[i].split('.');
-		var k = 0;
-		//For each number of local zone IP
-		//(Decrementing, because local zones IPs are reverted
-		for (var j = zone.length - 1; j >= 0; j--)
-		{
-			//Check if the corresponding numbers match
-			//If not, then break and move onto next local zone
-			if (ipArray[k] != zone[j])
-			{
-			break;
-			}
-			else if(j == 0) //Checked all numbers of local zone
-			{
-			return true;
-			}
-			k++;
-		}
-	}
-	return false;
-}
-
-/**
- * Checks whether the ipAddr is found in IPv6 localZones.
- * If the IPv6 address is found in any IPv6 local zone, it means that this IPv6 address is private.
- * IPv6 local zone is e.g. fe80::/10.
- *
- * \param ipAddr Valid IPv6 address.
- *
- * \returns TRUE if ipAddr exists in localZones fetched from IANA, FALSE otherwise.
- */
-function isIPV6Private(ipAddr)
-{
-	/**
-	 * \seealso https://github.com/polcak/jsrestrictor/issues/125
-	 * and the tempral white listing of 0.0.0.0 until we provide
-	 * a checkbox for notifications.
-	 */
-	if (ipAddr === "::") {
-		return false;
-	}
-	//Expand shorten IPv6 addresses to full length
-	ipAddr = expandIPV6(ipAddr);
-	//Split into array of fields
-	var substrIP = ipAddr.split(":");
-	//Join the fields into one string
-	ipAddr = substrIP.join("").toUpperCase();
-	//For each IPv6 locally served zone
-	for (var i = 0; i < localIPV6DNSZones.length; i++)
-	{
-		var zone = localIPV6DNSZones[i];
-		//For each char of zone
-		for (var j = 0; j < zone.length; j++)
-		{
-			//Compare the chars, if they do not match, break and move onto next zone		
-			if (ipAddr.charAt(j) != zone.charAt(j))
-			{
-			break;
-			}
-			//Checked all chars of current zone -> private IP range
-			else if(j == zone.length - 1)
-			{
-			return true;
-			}
-		}
-	}
-	return false;
-}
-
-/**
- * Function for parsing CSV files obtained from IANA.
- * It strips .IN-ADDR and .IP6 from zones and comma delimiter, merges them into array by CSV rows.
- *
- * \param csv CSV obtained from IANA.
- * \param ipv4 Boolean, saying whether the csv is IPv4 CSV or IPv6.
- *
- * \returns an array of parsed CSV values.
- */
-function parseCSV(csv, ipv4)
-{
-	//converting into array
-	var csvArray = CSVToArray(csv);
-	var DNSzones = [];
-
-	if (ipv4) //ipv4.csv
-	{
-	//cycle through first column of the CSV -> obtaining IP zones
-	//Starting with i = 1, skipping the CSV header
-	for (var i = 1; i < csvArray.length; i++)
-	{
-		//i-1, means start from 0
-		//Obtains IP zone, strips .IN-ADDR from the end of it, stroes into array	
-		DNSzones[i-1] = csvArray[i][0].substring(0, csvArray[i][0].indexOf(".IN-ADDR"));
-	}
-	return DNSzones;
-	}
-	else //ipv6.csv
-	{
-		//Same as ipv4
-		for (var i = 1; i < csvArray.length-1; i++)
-		{
-			DNSzones[i-1] = csvArray[i][0].substring(0, csvArray[i][0].indexOf(".IP6"));
-		}
-
-		for (var i = 0; i < DNSzones.length; i++)
-		{
-			//Additionally splits the IP zone on dots	
-			var splitted = DNSzones[i].split(".");
-			DNSzones[i] = "";
-			//Joins splitted IP zone into one string
-			for (var j = splitted.length - 1; j >= 0 ; j--)
-			{
-			DNSzones[i] += splitted[j];
-
-			}
-		}
-		return DNSzones;
-	}
-}
-
-/**
- * Auxillary function for parsing CSV files.
- * Converts CSV to array.
- *
- * \param strData Loaded CSV file as a string.
- *
- * \returns array containing CSV rows.
- */
-function CSVToArray(strData){
-	// Create a regular expression to parse the CSV values.
-	var objPattern = new RegExp(
-		(
-		// Delimiters.
-		"(\\,|\\r?\\n|\\r|^)" +
-		// Quoted fields.
-		"(?:\"([^\"]*(?:\"\"[^\"]*)*)\"|" +
-		// Standard fields.
-		"([^\"\\,\\r\\n]*))"
-		),
-		"gi"
-		);
-	//Array to hold data
-	var csvData = [[]];
-	//Array to hold regex matches
-	var regexMatches = null;
-	//While not match
-	while (regexMatches = objPattern.exec(strData)){
-		// Get the delimiter that was found
-		var strMatchedDelimiter = regexMatches[1];
-		if (strMatchedDelimiter.length && (strMatchedDelimiter != ",")){
-		//New row
-		csvData.push([]);
-		}
-		// captured data (quoted or unquoted)
-		if (regexMatches[2]){
-		//quoted
-		var strMatchedValue = regexMatches[2].replace(
-			new RegExp( "\"\"", "g" ),
-			"\""
-			);
-		} else {
-			//non-quoted value.
-			var strMatchedValue = regexMatches[3];
-
-		}
-		//Add to data array
-		csvData[csvData.length - 1].push( strMatchedValue );
-	}
-	// Return the parsed data
-	return( csvData );
-}
-
-/**
- * Function for expanding shorten ipv6 addresses.
- * 
- * \param ip6addr Valid ipv6 address.
- *
- * \returns expanded ipv6 address in string.
- */
-function expandIPV6(ip6addr)
-{
-	if (ip6addr[0] === "[" && ip6addr[ip6addr.length - 1] === "]") {
-		ip6addr = ip6addr.substring(1, ip6addr.length - 1);
-	}
-	var expandedIP6 = "";
-	//Check for omitted groups of zeros (::)
-	if (ip6addr.indexOf("::") == -1)
-	{
-		//There are none omitted groups of zeros
-		expandedIP6 = ip6addr;
-	}
-	else
-	{
-		//Split IP on one compressed group
-		var splittedIP = ip6addr.split("::");
-		var amountOfGroups = 0;
-		//For each group
-		for (var i = 0; i < splittedIP.length; ++i)
-		{
-			//Split on :	
-			amountOfGroups += splittedIP[i].split(":").length;
-		}
-		expandedIP6 += splittedIP[0] + ":";
-		//For each splitted group
-		for (var i = 0; i < 8 - amountOfGroups; ++i)
-		{
-			//insert zeroes	
-			expandedIP6 += "0000:";
-		}
-		//Insert the rest of the splitted IP
-		expandedIP6 += splittedIP[1];
-	}
-	//Split expanded IPv6 into parts
-	var addrParts = expandedIP6.split(":");
-	var addrToReturn = "";
-	//For each part
-	for (var i = 0; i < 8; ++i)
-	{
-		//check the length of the part
-		while(addrParts[i].length < 4)
-		{
-			//if it's less than 4, insert zero
-			addrParts[i] = "0" + addrParts[i];
-		}
-		addrToReturn += i != 7 ? addrParts[i] + ":" : addrParts[i];
-	}
-	return addrToReturn;
-}
-
-/**
- * Check if the hostname or any of it's domains is whitelisted.
- *
- * \param hostname Any hostname (subdomains allowed).
- *
- * \returns TRUE when domain (or subdomain) is whitelisted, FALSE otherwise.
- */
-function isNbsWhitelisted(hostname)
-{
-	//Calling a function from url.js
-	var domains = extractSubDomains(hostname);
-	for (var domain of domains)
-	{
-		if (doNotBlockHosts[domain] != undefined)
-		{
-			return true;
-		}
-	}
-	return false;
-}
-
-/**
- * Log data about NBS blocking in context of tabs.
- * This data will be used for notification creation.
- *
- * \param origin Origin of the request.
- * \param target Target of the request.
- * \param tabId Tab ID of blocked request.
- */
-function notifyBlockedRequest(origin, target, tabId) {
-	if (nbsSettings.notifications) {
-		nbsNotifications[tabId] = nbsNotifications[tabId] || {};
-		nbsNotifications[tabId].records = nbsNotifications[tabId].records || {};
-		nbsNotifications[tabId].records[`${origin},${target}`] = (nbsNotifications[tabId].records[`${origin},${target}`] || 0) + 1;
-		nbsNotifications[tabId].total = (nbsNotifications[tabId].total || 0) + 1;
-	}
-	// start notifying a user when the first blocked request occurs
-	if (nbsNotifications[tabId].total == 1) {
-		setTimeout(showNbsNotification, 2000, tabId);
-		createCumulativeNotification(tabId);
-	}
-}
-
-// Listen for tab update to clear notifications data of the tab
-browser.tabs.onUpdated.addListener(function (tabId, changeInfo) {
-	if (changeInfo.status == "loading") {
-		clearNbsNotification(tabId);
-	}
-});
-
-// Listen for tab remove to clear notifications data of the tab
-browser.tabs.onRemoved.addListener(clearNbsNotification);
-
-/**
- * Clear notification data for the tab.
- * 
- * \param tabId Tab ID of notification.
- */
-function clearNbsNotification(tabId) {
-	if (nbsNotifications[tabId]) {
-		if (nbsNotifications[tabId].timerId) {
-			clearTimeout(nbsNotifications[tabId].timerId);
-		}
-		delete nbsNotifications[tabId];
-	}
-}
-
-/**
- * Create second notification containing a summary of accumulated data.
- * This notification is shown after the initial one if a page continues to access local network.
- *
- * \param tabId Integer number representing ID of browser tab.
- */
-async function createCumulativeNotification(tabId) {
-	if (nbsNotifications[tabId].last == nbsNotifications[tabId].total) {
-		let active = await browser.notifications.getAll();
-		if (!Object.keys(active).includes("nbs-" + tabId)) {
-			showNbsNotification(tabId);
-		}
-		return;
-	}
-	nbsNotifications[tabId].last = nbsNotifications[tabId].total;
-	nbsNotifications[tabId].timerId = setTimeout(createCumulativeNotification, 4000, tabId);
-}
-
-/**
- * Creates and presents notification about blocked requests.
- *
- * \param tabId Integer number representing ID of browser tab.
- */
-function showNbsNotification(tabId) {
-	nbsNotifications[tabId].last = nbsNotifications[tabId].total;
-<<<<<<< HEAD
-	let host = getSiteForURL(availableTabs[tabId].url);
-	let message = `Blocked ${nbsNotifications[tabId].total} attempts from ${host} to access local network.`;
-=======
-	let host = wwwRemove(new URL(availableTabs[tabId].url).hostname);
-	let message = `${nbsSettings.blocking ? "Blocked" : "Detected"} ${nbsNotifications[tabId].total} attempts from ${host} to access local network.`;
->>>>>>> 7a5d09f2
-	let records = Object.keys(nbsNotifications[tabId].records);
-	if (records.length == 1) {
-		let [origin, target] = records[0].split(",");
-		let count = nbsNotifications[tabId].records[records[0]];
-		message = `${nbsSettings.blocking ? "Blocked" : "Detected"} ${count} request${count == 1 ? "" : "s"} from ${origin} to ${target}.`;
-	}
-	browser.notifications.create("nbs-" + tabId, {
-		"type": "basic",
-		"iconUrl": browser.runtime.getURL("img/icon-48.png"),
-		"title": `Network Boundary Shield ${nbsSettings.blocking ? "blocked" : "detected"} suspicious requests!`,
-		"message": message
-	});
-	setTimeout(() => {
-		browser.notifications.clear("nbs-" + tabId);
-	}, 6000);
-}
-
-/**
- * \brief The event listener, hooked up to the webExtension onMessage event.
- *
- * The listener sends message response which contains information if the current site is whitelisted or not.
- * 
- * \param message Receives full message (destructured as {message, site}).
- * \param sender Sender of the message.
- */
- function nbsMessageListener({message, site}, sender)
- {
-	 //Message came from popup,js, asking whether is this site whitelisted
-	 if (message === "is current site whitelisted?")
-	 {
-		 return Promise.resolve(`current site is ${isNbsWhitelisted(site) ? '' : 'not '}whitelisted`);
-	 }
- }
-
-/**
- * \brief The event listener, hooked up to the webExtension onMessage event.
- *
- * The listener sends message response which contains information about cuurent module settings.
- * 
- * \param message Receives full message.
- */
-function nbsSettingsListener(message)
-{
-	if (message.purpose === "nbs-get-settings") {
-		// send settings definition and current values
-		return Promise.resolve({
-			def: NBS_DEF_SETTINGS,
-			val: nbsSettings
-		});
-	}
-	else if (message.purpose === "nbs-set-settings") {
-		// update current settings
-		nbsSettings[message.id] = message.value;
-		browser.storage.sync.set({"nbsSettings": nbsSettings});
-	}
-	else if (message.purpose === "nbs-load-config") {
-		// load current configuration
-		nbsLoadConfiguration();
-	}
-}
-
-/**
- * Event listener hooked up to webExtensions onMessage event.
- * Does appropriate action based on message (e.g. Turn on/off the NBS, add/remove a site to/from whitelist, ...).
- * 
- * \param message Receives full message.
- * \param sender Sender of the message.
- */
-function nbsCommonMessageListener(message, sender)
-{
-	//Message came from options.js, updated whitelist
-	if (message.message === "whitelist updated")
-	{
-		//actualize current doNotBlockHosts from storage
-		browser.storage.sync.get(["nbsWhitelist"]).then(function(result){
-			doNotBlockHosts = result.nbsWhitelist;
-		});
-	}
-	//Mesage came from popup.js, whitelist this site
-	else if (message.message === "add site to whitelist")
-	{
-			//Obtain current hostname and whitelist it
-			var currentHost = message.site;
-			doNotBlockHosts[currentHost] = true;
-			browser.storage.sync.set({"nbsWhitelist":doNotBlockHosts});
-	}
-	//Message came from popup.js, remove whitelisted site
-	else if (message.message === "remove site from whitelist")
-	{
-			//Obtain current hostname and remove it
-			currentHost = message.site;
-			delete doNotBlockHosts[currentHost];
-			browser.storage.sync.set({"nbsWhitelist":doNotBlockHosts});
-	}
-	//HTTP request shield was turned on
-	else if (message.message === "turn request shield on")
-	{
-		//Hook up the listeners
-		browser.webRequest.onBeforeSendHeaders.addListener(
-			beforeSendHeadersListener,
-			{urls: ["<all_urls>"]},
-			["blocking", "requestHeaders"]
-		);
-
-		if (typeof onResponseStartedListener === "function")
-		{
-			browser.webRequest.onResponseStarted.addListener(
-			onResponseStartedListener,
-			{urls: ["<all_urls>"]},
-			["responseHeaders"]
-			);
-		}
-	}
-	//HTTP request shield was turned off
-	else if (message.message === "turn request shield off")
-	{
-		//Disconnect the listeners
-		browser.webRequest.onBeforeSendHeaders.removeListener(beforeSendHeadersListener);
-		
-		if (typeof onResponseStartedListener === "function")
-		{
-			browser.webRequest.onResponseStarted.removeListener(onResponseStartedListener);
-		}
-	}
-}
+/** \file
+ * \brief This file contains common functions for Network Boundary Shield.
+ *
+ *  \author Copyright (C) 2020  Pavel Pohner
+ *  \author Copyright (C) 2020-2021 Martin Bednář
+ *  \author Copyright (C) 2022 Marek Salon
+ *
+ *  \license SPDX-License-Identifier: GPL-3.0-or-later
+ */
+//
+//  This program is free software: you can redistribute it and/or modify
+//  it under the terms of the GNU General Public License as published by
+//  the Free Software Foundation, either version 3 of the License, or
+//  (at your option) any later version.
+//
+//  This program is distributed in the hope that it will be useful,
+//  but WITHOUT ANY WARRANTY; without even the implied warranty of
+//  MERCHANTABILITY or FITNESS FOR A PARTICULAR PURPOSE.  See the
+//  GNU General Public License for more details.
+//
+//  You should have received a copy of the GNU General Public License
+//  along with this program.  If not, see <https://www.gnu.org/licenses/>.
+//
+
+/**
+ * \defgroup NBS Network Boundary Shield
+ *
+ * \brief The Network Boundary Shield (NBS) is a protection against attacks from an external network (the Internet)
+ * to an internal network - especially against a reconnaissance attacks when a web browser is abused as a proxy.
+ * See, for example, the ForcePoint report https://www.forcepoint.com/sites/default/files/resources/files/report-attacking-internal-network-en_0.pdf,
+ * https://www.forcepoint.com/blog/x-labs/attacking-internal-network-public-internet-using-browser-proxy.
+ * Another example is the detection of applications running on the localhost, see
+ * https://jshelter.org/localportscanning/.
+ *
+ * The NBS functionality is based on filtering HTTP requests. The Network Boundary Shield uses blocking webRequest API to handle HTTP requests.
+ * This means that processing of each HTTP request is paused before it is analyzed and allowed (if it seems benign) or blocked (if it is suspicious).
+ *
+ * The main goal of NBS is to prevent attacks like a public website requests a resource from the
+ * local computer (e.g. to determine open TCP ports and thus running applications) or
+ * internal network (e.g. the logo of the manufacturer of the local router); NBS will detect that
+ * a web page hosted on the public Internet tries to connect to a local IP address. NBS blocks only
+ * HTTP requests from a web page hosted on a public IP address to a private network resource. The
+ * user can allow specific web pages to access local resources (e.g. when using Intranet services).
+ *
+ * NBS uses CSV files provided by IANA
+ * (https://www.iana.org/assignments/locally-served-dns-zones/locally-served-dns-zones.xml) to
+ * determine public and local IP address prefixes. Both IPv4 and IPv6 is supported. The CSV files
+ * are downloaded during the $(PROJECT_NAME) building process.
+ * 
+ * The NBS has only a small impact on the web browser performance. The impact differs for each implementation.
+ *
+ * More information about the Network Boundary Shield can be obtained from the master thesis by Pavel Pohner: https://www.vutbr.cz/studenti/zav-prace/detail/129272 (in Czech).
+ */
+
+ /** \file
+ * \ingroup NBS
+ *
+ * This file contains basic logic of the NBS, NBS global variables and objects,
+ * functions for reading and parsing CSV files, and functions for identifying and processing IP addresses and checking IP ranges.
+ */
+
+/**
+ * Locally served IPV4 DNS zones loaded from IANA.
+ */
+var localIPV4DNSZones;
+
+/**
+ * Locally served IPV6 DNS zones loaded from IANA.
+ */
+var localIPV6DNSZones;
+
+/**
+ * Associtive array of hosts, that are currently among trusted "do not blocked" hosts.
+ */
+var doNotBlockHosts = new Object();
+
+/**
+ * Associtive array of settings supported by this module.
+ */
+var nbsSettings = {};
+
+/**
+ * Object holding active notifications of this module.
+ */
+var nbsNotifications = {};
+
+/**
+* Definition of settings supported by this module.
+*/
+const NBS_DEF_SETTINGS = {
+	blocking: {
+		description: "Block requests that are trying to access your local network.",
+		description2: ["NOTE: We recommend having requests blocking turned on in most cases. However, you can opt in to be only notified without any protection."],
+		label: "Blocking",
+		params: [
+			{
+				// 0
+				short: "Off",
+				description: "Requests blocking turned off."
+			},
+			{
+				// 1
+				short: "On",
+				description: "Requests blocking turned on."
+			}
+		]
+	},
+	notifications: {
+		description: "Turn on/off notifications about suspicious requests or hosts being blocked.",
+		description2: [],
+		label: "Notifications",
+		params: [
+			{
+				// 0
+				short: "Off",
+				description: "Blocking notifications turned off."
+			},
+			{
+				// 1
+				short: "On",
+				description: "Blocking notifications turned on."
+			}
+		]
+	}
+};
+
+/**
+ * The function that loads module configuration from sync storage.
+ */
+function nbsLoadConfiguration() {
+	browser.storage.sync.get(["requestShieldOn", "nbsWhitelist", "nbsSettings"]).then(function(result) {
+		//If found object is true or undefined, turn the requestShieldOn
+		if (result.requestShieldOn == undefined || result.requestShieldOn)
+		{
+			//Hook up the listeners
+			browser.webRequest.onBeforeSendHeaders.addListener(
+				beforeSendHeadersListener,
+				{urls: ["<all_urls>"]},
+				["blocking", "requestHeaders"]
+			);
+
+			if (typeof onResponseStartedListener === "function")
+			{
+				browser.webRequest.onResponseStarted.addListener(
+				onResponseStartedListener,
+				{urls: ["<all_urls>"]},
+				["responseHeaders"]
+				);
+			}
+		}
+
+		doNotBlockHosts = result.nbsWhitelist ? result.nbsWhitelist : {};
+		nbsSettings = result.nbsSettings ? result.nbsSettings : {};
+	});
+}
+
+/// \cond (Exclude this section from the doxygen documentation. If this section is not excluded, it is documented as a separate function.)
+/// Hook up the listener for receiving messages
+nbsLoadConfiguration();
+
+browser.runtime.onMessage.addListener(nbsCommonMessageListener);
+browser.runtime.onMessage.addListener(nbsMessageListener);
+browser.runtime.onMessage.addListener(nbsSettingsListener);
+
+// Listen for permissions removal to adapt settings accordingly
+browser.permissions.onRemoved.addListener((permissions) => {
+	correctSettingsForRemovedPermissions(permissions.permissions, nbsSettings, NBS_DEF_SETTINGS);
+	browser.storage.sync.set({"nbsSettings": nbsSettings});
+});
+
+// Obtain file path in user's file system and read CSV file with IPv4 local zones
+readFile(browser.runtime.getURL("ipv4.dat"))
+	.then(_res => {
+		//Parse loaded CSV and store it in prepared variable
+		localIPV4DNSZones = parseCSV(_res, true);
+	})
+	.catch(_error => {
+		console.error(_error );
+	});
+
+// Obtain file path in user's file system and read CSV file with IPv6 local zones
+readFile(browser.runtime.getURL("ipv6.dat"))
+	.then(_res => {
+		//Parse loaded CSV and store it in prepared variable
+		localIPV6DNSZones = parseCSV(_res, false);
+	})
+	.catch(_error => {
+		console.error(_error );
+	});
+/// \endcond
+
+/**
+ * Checks validity of IPv4 addresses.
+ *
+ * \param url An URL that may or may not contains an IPv4 address instead of a domain name.
+ *
+ * \returns TRUE if the url matches IPv4 regex, FALSE otherwise.
+ */
+function isIPV4(url)
+{
+	var reg = new RegExp("^(([0-9]|[1-9][0-9]|1[0-9]{2}|2[0-4][0-9]|25[0-5])\.){3}([0-9]|[1-9][0-9]|1[0-9]{2}|2[0-4][0-9]|25[0-5])$");
+	return reg.test(url);
+}
+
+/**
+ * Checks validity IPV6 address.
+ *
+ * \param url An URL that may or may not contains an IPv6 address instead of a domain name.
+ *
+ * \returns TRUE, if URL is valid IPV6 address, FALSE otherwise.
+ */
+function isIPV6(url)
+{
+	if (url[0] === "[" && url[url.length - 1] === "]") {
+		url = url.substring(1, url.length - 1);
+	}
+	var reg = new RegExp("^(?:(?:(?:(?:(?:(?:(?:[0-9a-fA-F]{1,4})):){6})(?:(?:(?:(?:(?:[0-9a-fA-F]{1,4})):(?:(?:[0-9a-fA-F]{1,4})))|(?:(?:(?:(?:(?:25[0-5]|(?:[1-9]|1[0-9]|2[0-4])?[0-9]))\.){3}(?:(?:25[0-5]|(?:[1-9]|1[0-9]|2[0-4])?[0-9])))))))|(?:(?:::(?:(?:(?:[0-9a-fA-F]{1,4})):){5})(?:(?:(?:(?:(?:[0-9a-fA-F]{1,4})):(?:(?:[0-9a-fA-F]{1,4})))|(?:(?:(?:(?:(?:25[0-5]|(?:[1-9]|1[0-9]|2[0-4])?[0-9]))\.){3}(?:(?:25[0-5]|(?:[1-9]|1[0-9]|2[0-4])?[0-9])))))))|(?:(?:(?:(?:(?:[0-9a-fA-F]{1,4})))?::(?:(?:(?:[0-9a-fA-F]{1,4})):){4})(?:(?:(?:(?:(?:[0-9a-fA-F]{1,4})):(?:(?:[0-9a-fA-F]{1,4})))|(?:(?:(?:(?:(?:25[0-5]|(?:[1-9]|1[0-9]|2[0-4])?[0-9]))\.){3}(?:(?:25[0-5]|(?:[1-9]|1[0-9]|2[0-4])?[0-9])))))))|(?:(?:(?:(?:(?:(?:[0-9a-fA-F]{1,4})):){0,1}(?:(?:[0-9a-fA-F]{1,4})))?::(?:(?:(?:[0-9a-fA-F]{1,4})):){3})(?:(?:(?:(?:(?:[0-9a-fA-F]{1,4})):(?:(?:[0-9a-fA-F]{1,4})))|(?:(?:(?:(?:(?:25[0-5]|(?:[1-9]|1[0-9]|2[0-4])?[0-9]))\.){3}(?:(?:25[0-5]|(?:[1-9]|1[0-9]|2[0-4])?[0-9])))))))|(?:(?:(?:(?:(?:(?:[0-9a-fA-F]{1,4})):){0,2}(?:(?:[0-9a-fA-F]{1,4})))?::(?:(?:(?:[0-9a-fA-F]{1,4})):){2})(?:(?:(?:(?:(?:[0-9a-fA-F]{1,4})):(?:(?:[0-9a-fA-F]{1,4})))|(?:(?:(?:(?:(?:25[0-5]|(?:[1-9]|1[0-9]|2[0-4])?[0-9]))\.){3}(?:(?:25[0-5]|(?:[1-9]|1[0-9]|2[0-4])?[0-9])))))))|(?:(?:(?:(?:(?:(?:[0-9a-fA-F]{1,4})):){0,3}(?:(?:[0-9a-fA-F]{1,4})))?::(?:(?:[0-9a-fA-F]{1,4})):)(?:(?:(?:(?:(?:[0-9a-fA-F]{1,4})):(?:(?:[0-9a-fA-F]{1,4})))|(?:(?:(?:(?:(?:25[0-5]|(?:[1-9]|1[0-9]|2[0-4])?[0-9]))\.){3}(?:(?:25[0-5]|(?:[1-9]|1[0-9]|2[0-4])?[0-9])))))))|(?:(?:(?:(?:(?:(?:[0-9a-fA-F]{1,4})):){0,4}(?:(?:[0-9a-fA-F]{1,4})))?::)(?:(?:(?:(?:(?:[0-9a-fA-F]{1,4})):(?:(?:[0-9a-fA-F]{1,4})))|(?:(?:(?:(?:(?:25[0-5]|(?:[1-9]|1[0-9]|2[0-4])?[0-9]))\.){3}(?:(?:25[0-5]|(?:[1-9]|1[0-9]|2[0-4])?[0-9])))))))|(?:(?:(?:(?:(?:(?:[0-9a-fA-F]{1,4})):){0,5}(?:(?:[0-9a-fA-F]{1,4})))?::)(?:(?:[0-9a-fA-F]{1,4})))|(?:(?:(?:(?:(?:(?:[0-9a-fA-F]{1,4})):){0,6}(?:(?:[0-9a-fA-F]{1,4})))?::))))$", 'm');
+	return reg.test(url);
+}
+
+/**
+ * Checks whether the ipAddr is found in IPv4 localZones.
+ * If the IPv4 address is found in any IPv4 local zone, it means that this IPv4 address is private.
+ * IPv4 local zone is e.g. 192.168.000.000/16.
+ *
+ * \param ipAddr Valid IPv4 address.
+ *
+ * \returns TRUE if ipAddr exists in localZones fetched from IANA, FALSE otherwise.
+ */
+function isIPV4Private(ipAddr)
+{
+	/**
+	 * \seealso https://github.com/polcak/jsrestrictor/issues/125
+	 * and the tempral white listing of 0.0.0.0 until we provide
+	 * a checkbox for notifications.
+	 */
+	if (ipAddr === "0.0.0.0") {
+		return false;
+	}
+	//Split IP address on dots, obtain 4 numbers	
+	var substrIP = ipAddr.split('.');
+	//Convert IP address into array of 4 integers
+	var ipArray = substrIP.map(function(val){
+	return parseInt(val, 10);
+	});
+	//For each IPv4 locally served zone
+	for (var i = 0; i < localIPV4DNSZones.length; i++)
+	{
+		//Split the zone into array of J numbers
+		var zone = localIPV4DNSZones[i].split('.');
+		var k = 0;
+		//For each number of local zone IP
+		//(Decrementing, because local zones IPs are reverted
+		for (var j = zone.length - 1; j >= 0; j--)
+		{
+			//Check if the corresponding numbers match
+			//If not, then break and move onto next local zone
+			if (ipArray[k] != zone[j])
+			{
+			break;
+			}
+			else if(j == 0) //Checked all numbers of local zone
+			{
+			return true;
+			}
+			k++;
+		}
+	}
+	return false;
+}
+
+/**
+ * Checks whether the ipAddr is found in IPv6 localZones.
+ * If the IPv6 address is found in any IPv6 local zone, it means that this IPv6 address is private.
+ * IPv6 local zone is e.g. fe80::/10.
+ *
+ * \param ipAddr Valid IPv6 address.
+ *
+ * \returns TRUE if ipAddr exists in localZones fetched from IANA, FALSE otherwise.
+ */
+function isIPV6Private(ipAddr)
+{
+	/**
+	 * \seealso https://github.com/polcak/jsrestrictor/issues/125
+	 * and the tempral white listing of 0.0.0.0 until we provide
+	 * a checkbox for notifications.
+	 */
+	if (ipAddr === "::") {
+		return false;
+	}
+	//Expand shorten IPv6 addresses to full length
+	ipAddr = expandIPV6(ipAddr);
+	//Split into array of fields
+	var substrIP = ipAddr.split(":");
+	//Join the fields into one string
+	ipAddr = substrIP.join("").toUpperCase();
+	//For each IPv6 locally served zone
+	for (var i = 0; i < localIPV6DNSZones.length; i++)
+	{
+		var zone = localIPV6DNSZones[i];
+		//For each char of zone
+		for (var j = 0; j < zone.length; j++)
+		{
+			//Compare the chars, if they do not match, break and move onto next zone		
+			if (ipAddr.charAt(j) != zone.charAt(j))
+			{
+			break;
+			}
+			//Checked all chars of current zone -> private IP range
+			else if(j == zone.length - 1)
+			{
+			return true;
+			}
+		}
+	}
+	return false;
+}
+
+/**
+ * Function for parsing CSV files obtained from IANA.
+ * It strips .IN-ADDR and .IP6 from zones and comma delimiter, merges them into array by CSV rows.
+ *
+ * \param csv CSV obtained from IANA.
+ * \param ipv4 Boolean, saying whether the csv is IPv4 CSV or IPv6.
+ *
+ * \returns an array of parsed CSV values.
+ */
+function parseCSV(csv, ipv4)
+{
+	//converting into array
+	var csvArray = CSVToArray(csv);
+	var DNSzones = [];
+
+	if (ipv4) //ipv4.csv
+	{
+	//cycle through first column of the CSV -> obtaining IP zones
+	//Starting with i = 1, skipping the CSV header
+	for (var i = 1; i < csvArray.length; i++)
+	{
+		//i-1, means start from 0
+		//Obtains IP zone, strips .IN-ADDR from the end of it, stroes into array	
+		DNSzones[i-1] = csvArray[i][0].substring(0, csvArray[i][0].indexOf(".IN-ADDR"));
+	}
+	return DNSzones;
+	}
+	else //ipv6.csv
+	{
+		//Same as ipv4
+		for (var i = 1; i < csvArray.length-1; i++)
+		{
+			DNSzones[i-1] = csvArray[i][0].substring(0, csvArray[i][0].indexOf(".IP6"));
+		}
+
+		for (var i = 0; i < DNSzones.length; i++)
+		{
+			//Additionally splits the IP zone on dots	
+			var splitted = DNSzones[i].split(".");
+			DNSzones[i] = "";
+			//Joins splitted IP zone into one string
+			for (var j = splitted.length - 1; j >= 0 ; j--)
+			{
+			DNSzones[i] += splitted[j];
+
+			}
+		}
+		return DNSzones;
+	}
+}
+
+/**
+ * Auxillary function for parsing CSV files.
+ * Converts CSV to array.
+ *
+ * \param strData Loaded CSV file as a string.
+ *
+ * \returns array containing CSV rows.
+ */
+function CSVToArray(strData){
+	// Create a regular expression to parse the CSV values.
+	var objPattern = new RegExp(
+		(
+		// Delimiters.
+		"(\\,|\\r?\\n|\\r|^)" +
+		// Quoted fields.
+		"(?:\"([^\"]*(?:\"\"[^\"]*)*)\"|" +
+		// Standard fields.
+		"([^\"\\,\\r\\n]*))"
+		),
+		"gi"
+		);
+	//Array to hold data
+	var csvData = [[]];
+	//Array to hold regex matches
+	var regexMatches = null;
+	//While not match
+	while (regexMatches = objPattern.exec(strData)){
+		// Get the delimiter that was found
+		var strMatchedDelimiter = regexMatches[1];
+		if (strMatchedDelimiter.length && (strMatchedDelimiter != ",")){
+		//New row
+		csvData.push([]);
+		}
+		// captured data (quoted or unquoted)
+		if (regexMatches[2]){
+		//quoted
+		var strMatchedValue = regexMatches[2].replace(
+			new RegExp( "\"\"", "g" ),
+			"\""
+			);
+		} else {
+			//non-quoted value.
+			var strMatchedValue = regexMatches[3];
+
+		}
+		//Add to data array
+		csvData[csvData.length - 1].push( strMatchedValue );
+	}
+	// Return the parsed data
+	return( csvData );
+}
+
+/**
+ * Function for expanding shorten ipv6 addresses.
+ * 
+ * \param ip6addr Valid ipv6 address.
+ *
+ * \returns expanded ipv6 address in string.
+ */
+function expandIPV6(ip6addr)
+{
+	if (ip6addr[0] === "[" && ip6addr[ip6addr.length - 1] === "]") {
+		ip6addr = ip6addr.substring(1, ip6addr.length - 1);
+	}
+	var expandedIP6 = "";
+	//Check for omitted groups of zeros (::)
+	if (ip6addr.indexOf("::") == -1)
+	{
+		//There are none omitted groups of zeros
+		expandedIP6 = ip6addr;
+	}
+	else
+	{
+		//Split IP on one compressed group
+		var splittedIP = ip6addr.split("::");
+		var amountOfGroups = 0;
+		//For each group
+		for (var i = 0; i < splittedIP.length; ++i)
+		{
+			//Split on :	
+			amountOfGroups += splittedIP[i].split(":").length;
+		}
+		expandedIP6 += splittedIP[0] + ":";
+		//For each splitted group
+		for (var i = 0; i < 8 - amountOfGroups; ++i)
+		{
+			//insert zeroes	
+			expandedIP6 += "0000:";
+		}
+		//Insert the rest of the splitted IP
+		expandedIP6 += splittedIP[1];
+	}
+	//Split expanded IPv6 into parts
+	var addrParts = expandedIP6.split(":");
+	var addrToReturn = "";
+	//For each part
+	for (var i = 0; i < 8; ++i)
+	{
+		//check the length of the part
+		while(addrParts[i].length < 4)
+		{
+			//if it's less than 4, insert zero
+			addrParts[i] = "0" + addrParts[i];
+		}
+		addrToReturn += i != 7 ? addrParts[i] + ":" : addrParts[i];
+	}
+	return addrToReturn;
+}
+
+/**
+ * Check if the hostname or any of it's domains is whitelisted.
+ *
+ * \param hostname Any hostname (subdomains allowed).
+ *
+ * \returns TRUE when domain (or subdomain) is whitelisted, FALSE otherwise.
+ */
+function isNbsWhitelisted(hostname)
+{
+	//Calling a function from url.js
+	var domains = extractSubDomains(hostname);
+	for (var domain of domains)
+	{
+		if (doNotBlockHosts[domain] != undefined)
+		{
+			return true;
+		}
+	}
+	return false;
+}
+
+/**
+ * Log data about NBS blocking in context of tabs.
+ * This data will be used for notification creation.
+ *
+ * \param origin Origin of the request.
+ * \param target Target of the request.
+ * \param tabId Tab ID of blocked request.
+ */
+function notifyBlockedRequest(origin, target, tabId) {
+	if (nbsSettings.notifications) {
+		nbsNotifications[tabId] = nbsNotifications[tabId] || {};
+		nbsNotifications[tabId].records = nbsNotifications[tabId].records || {};
+		nbsNotifications[tabId].records[`${origin},${target}`] = (nbsNotifications[tabId].records[`${origin},${target}`] || 0) + 1;
+		nbsNotifications[tabId].total = (nbsNotifications[tabId].total || 0) + 1;
+	}
+	// start notifying a user when the first blocked request occurs
+	if (nbsNotifications[tabId].total == 1) {
+		setTimeout(showNbsNotification, 2000, tabId);
+		createCumulativeNotification(tabId);
+	}
+}
+
+// Listen for tab update to clear notifications data of the tab
+browser.tabs.onUpdated.addListener(function (tabId, changeInfo) {
+	if (changeInfo.status == "loading") {
+		clearNbsNotification(tabId);
+	}
+});
+
+// Listen for tab remove to clear notifications data of the tab
+browser.tabs.onRemoved.addListener(clearNbsNotification);
+
+/**
+ * Clear notification data for the tab.
+ * 
+ * \param tabId Tab ID of notification.
+ */
+function clearNbsNotification(tabId) {
+	if (nbsNotifications[tabId]) {
+		if (nbsNotifications[tabId].timerId) {
+			clearTimeout(nbsNotifications[tabId].timerId);
+		}
+		delete nbsNotifications[tabId];
+	}
+}
+
+/**
+ * Create second notification containing a summary of accumulated data.
+ * This notification is shown after the initial one if a page continues to access local network.
+ *
+ * \param tabId Integer number representing ID of browser tab.
+ */
+async function createCumulativeNotification(tabId) {
+	if (nbsNotifications[tabId].last == nbsNotifications[tabId].total) {
+		let active = await browser.notifications.getAll();
+		if (!Object.keys(active).includes("nbs-" + tabId)) {
+			showNbsNotification(tabId);
+		}
+		return;
+	}
+	nbsNotifications[tabId].last = nbsNotifications[tabId].total;
+	nbsNotifications[tabId].timerId = setTimeout(createCumulativeNotification, 4000, tabId);
+}
+
+/**
+ * Creates and presents notification about blocked requests.
+ *
+ * \param tabId Integer number representing ID of browser tab.
+ */
+function showNbsNotification(tabId) {
+	nbsNotifications[tabId].last = nbsNotifications[tabId].total;
+	let host = getSiteForURL(availableTabs[tabId].url);
+	let message = `${nbsSettings.blocking ? "Blocked" : "Detected"} ${nbsNotifications[tabId].total} attempts from ${host} to access local network.`;
+	let records = Object.keys(nbsNotifications[tabId].records);
+	if (records.length == 1) {
+		let [origin, target] = records[0].split(",");
+		let count = nbsNotifications[tabId].records[records[0]];
+		message = `${nbsSettings.blocking ? "Blocked" : "Detected"} ${count} request${count == 1 ? "" : "s"} from ${origin} to ${target}.`;
+	}
+	browser.notifications.create("nbs-" + tabId, {
+		"type": "basic",
+		"iconUrl": browser.runtime.getURL("img/icon-48.png"),
+		"title": `Network Boundary Shield ${nbsSettings.blocking ? "blocked" : "detected"} suspicious requests!`,
+		"message": message
+	});
+	setTimeout(() => {
+		browser.notifications.clear("nbs-" + tabId);
+	}, 6000);
+}
+
+/**
+ * \brief The event listener, hooked up to the webExtension onMessage event.
+ *
+ * The listener sends message response which contains information if the current site is whitelisted or not.
+ * 
+ * \param message Receives full message (destructured as {message, site}).
+ * \param sender Sender of the message.
+ */
+ function nbsMessageListener({message, site}, sender)
+ {
+	 //Message came from popup,js, asking whether is this site whitelisted
+	 if (message === "is current site whitelisted?")
+	 {
+		 return Promise.resolve(`current site is ${isNbsWhitelisted(site) ? '' : 'not '}whitelisted`);
+	 }
+ }
+
+/**
+ * \brief The event listener, hooked up to the webExtension onMessage event.
+ *
+ * The listener sends message response which contains information about cuurent module settings.
+ * 
+ * \param message Receives full message.
+ */
+function nbsSettingsListener(message)
+{
+	if (message.purpose === "nbs-get-settings") {
+		// send settings definition and current values
+		return Promise.resolve({
+			def: NBS_DEF_SETTINGS,
+			val: nbsSettings
+		});
+	}
+	else if (message.purpose === "nbs-set-settings") {
+		// update current settings
+		nbsSettings[message.id] = message.value;
+		browser.storage.sync.set({"nbsSettings": nbsSettings});
+	}
+	else if (message.purpose === "nbs-load-config") {
+		// load current configuration
+		nbsLoadConfiguration();
+	}
+}
+
+/**
+ * Event listener hooked up to webExtensions onMessage event.
+ * Does appropriate action based on message (e.g. Turn on/off the NBS, add/remove a site to/from whitelist, ...).
+ * 
+ * \param message Receives full message.
+ * \param sender Sender of the message.
+ */
+function nbsCommonMessageListener(message, sender)
+{
+	//Message came from options.js, updated whitelist
+	if (message.message === "whitelist updated")
+	{
+		//actualize current doNotBlockHosts from storage
+		browser.storage.sync.get(["nbsWhitelist"]).then(function(result){
+			doNotBlockHosts = result.nbsWhitelist;
+		});
+	}
+	//Mesage came from popup.js, whitelist this site
+	else if (message.message === "add site to whitelist")
+	{
+			//Obtain current hostname and whitelist it
+			var currentHost = message.site;
+			doNotBlockHosts[currentHost] = true;
+			browser.storage.sync.set({"nbsWhitelist":doNotBlockHosts});
+	}
+	//Message came from popup.js, remove whitelisted site
+	else if (message.message === "remove site from whitelist")
+	{
+			//Obtain current hostname and remove it
+			currentHost = message.site;
+			delete doNotBlockHosts[currentHost];
+			browser.storage.sync.set({"nbsWhitelist":doNotBlockHosts});
+	}
+	//HTTP request shield was turned on
+	else if (message.message === "turn request shield on")
+	{
+		//Hook up the listeners
+		browser.webRequest.onBeforeSendHeaders.addListener(
+			beforeSendHeadersListener,
+			{urls: ["<all_urls>"]},
+			["blocking", "requestHeaders"]
+		);
+
+		if (typeof onResponseStartedListener === "function")
+		{
+			browser.webRequest.onResponseStarted.addListener(
+			onResponseStartedListener,
+			{urls: ["<all_urls>"]},
+			["responseHeaders"]
+			);
+		}
+	}
+	//HTTP request shield was turned off
+	else if (message.message === "turn request shield off")
+	{
+		//Disconnect the listeners
+		browser.webRequest.onBeforeSendHeaders.removeListener(beforeSendHeadersListener);
+		
+		if (typeof onResponseStartedListener === "function")
+		{
+			browser.webRequest.onResponseStarted.removeListener(onResponseStartedListener);
+		}
+	}
+}