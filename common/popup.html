--- conflicted
+++ resolved
@@ -20,17 +20,11 @@
 </head>
 <body>
 
-<<<<<<< HEAD
-	<img class="logo" id="logo" src="../img/icon-128.png" alt="JShelter logo" />
-	<h3 id="titletext">JShelter</h3>
-	<img id="controls" src="../img/settings-128.png" title="Open settings"/>
-=======
 	<header>
-		<img class="logo" id="logo" src="../img/icon-128.png" />
-		<h3 id="titletext">JavaScript Restrictor</h3>
+		<img class="logo" id="logo" src="../img/icon-128.png" alt="JShelter logo" />
+		<h3 id="titletext">JShelter</h3>
 		<button class="controls global-settings" title="Open global settings">Open global settings</button>
 	</header>
->>>>>>> 05e430cc
 
 	<content id="site-settings">
 		<div id="page-info">
@@ -56,17 +50,6 @@
 			</div>
 		</section>
 
-<<<<<<< HEAD
-	<section id="binary_options">
-		<div id="nbs_whitelist">
-			<p class="off_message">Network Boundary Shield is globally off.</p>
-			<div class="switch_wrapper">
-					<label for="nbs-switch">Network Boundary Shield</label>
-					<label class="switch">
-						<input id="nbs-switch" type="checkbox" checked>
-						<span class="slider"></span>
-				</label>
-=======
 
 		<template id="tweak-head">
 			<span class="head">Wrappers</span><span></span><span class="head">FPD Hits</span>
@@ -75,7 +58,6 @@
 			<label>Wrapper group name</label>
 			<div class="tweak">
 				<input class="tlev" type="range" min="0" max="3" /><output></output>
->>>>>>> 05e430cc
 			</div>
 			<div class="hits"></div>
 			<div class="explainer">
