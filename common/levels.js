//
//  JavaScript Restrictor is a browser extension which increases level
//  of security, anonymity and privacy of the user while browsing the
//  internet.
//
//  Copyright (C) 2019  Libor Polcak
//  Copyright (C) 2019  Martin Timko
//
//  This program is free software: you can redistribute it and/or modify
//  it under the terms of the GNU General Public License as published by
//  the Free Software Foundation, either version 3 of the License, or
//  (at your option) any later version.
//
//  This program is distributed in the hope that it will be useful,
//  but WITHOUT ANY WARRANTY; without even the implied warranty of
//  MERCHANTABILITY or FITNESS FOR A PARTICULAR PURPOSE.  See the
//  GNU General Public License for more details.
//
//  You should have received a copy of the GNU General Public License
//  along with this program.  If not, see <https://www.gnu.org/licenses/>.
//

if ((typeof browser) === "undefined") {
	var browser = chrome;
}

/**
 * Wrapping groups
 *
 * Used to control the built-in levels and options GUI.
 */
var wrapping_groups = {
	empty_level: { /// Automatically populated
		level_text: "",
		level_id: "",
		level_description: "",
	},
	option_map: {}, ///Automatically populated
	associated_params: {}, ///Automatically populated
	get_wrappers: function(level) {
		wrappers = [];
		for (group of wrapping_groups.groups) {
			if (level[group.id] === true) {
				let arg_names = wrapping_groups.associated_params[group.id];
				let arg_values = arg_names.reduce(function(prev, name) {
					prev.push(level[name]);
					return prev;
				}, []);
				group.wrappers.forEach((w) => wrappers.push([w, ...arg_values]));
			}
		}
		return wrappers;
	},
	groups: [
		{
			name: "time_precision",
			description: "Manipulate the time precision provided by Date and performance",
			description2: [],
			options: [
				{
					description: "Manipulate time to",
					ui_elem: "select",
					name: "precision",
					default: 1,
					data_type: "Number",
					options: [
						{
							value: 2,
							description: "Hundredths of a second (1.230)",
						},
						{
							value: 1,
							description: "Tenths of a second (1.200)",
						},
						{
							value: 0,
							description: "Full seconds (1.000)",
						},
					],
				},
				{
					ui_elem: "input-checkbox",
					name: "randomize",
					description: "Apply additional randomization after rounding",
					data_type: "Boolean",
					default: false,
				},
			],
			wrappers: [
				// HRT
				"Performance.prototype.now",
				// PT2
				"performance.getEntries",
				"performance.getEntriesByName",
				"performance.getEntriesByType",
				// ECMA
				"window.Date",
			],
		},
		{
			name: "htmlcanvaselement",
			description: "Protect against canvas fingerprinting",
			description2: ["Canvas returns white image data by modifiing canvas.toDataURL(), canvas.toBlob() and CanvasRenderingContext2D.getImageData functions",],
			options: [],
			wrappers: [
				// H-C
				"CanvasRenderingContext2D.prototype.getImageData",
				"HTMLCanvasElement.prototype.toBlob",
				"HTMLCanvasElement.prototype.toDataURL",
			],
		},
		{
			name: "hardware",
			description: "Spoof hardware information to the most popular HW",
			description2: [
				navigator.deviceMemory !== undefined ? "navigator.deviceMemory: 4" : "",
				"navigator.hardwareConcurrency: 2",
			],
			options: [],
			wrappers: [
				// HTML-LS
				"navigator.hardwareConcurrency",
				// DM
				"navigator.deviceMemory",
			],
		},
		{
			name: "xhr",
			description: "Filter XMLHttpRequest requests",
			description2: [],
			options: [
				{
					ui_elem: "input-radio",
					name: "behaviour",
					data_type: "Boolean",
					options: [
						{
							value: "block",
							description: "Block all XMLHttpRequest.",
							default: false,
						},
						{
							value: "ask",
							description: "Ask before executing an XHR request.",
							default: true,
						},
					],
				},
			],
			wrappers: [
				// AJAX
				"window.XMLHttpRequest",
			],
		},
		{
			name: "arrays",
			description: "Protect against ArrayBuffer exploitation",
			description2: [],
			options: [
				{
					ui_elem: "input-checkbox",
					name: "mapping",
					description: "Use random mapping of array indexing to memory.",
					data_type: "Boolean",
					default: false,
				},
			],
			wrappers: [
				"window.DataView",
				"window.Uint8Array",
				"window.Int8Array",
				"window.Uint8ClampedArray",
				"window.Int16Array",
				"window.Uint16Array",
				"window.Int32Array",
				"window.Uint32Array",
				"window.Float32Array",
				"window.Float64Array",
			],
		},
		{
			name: "shared_array",
			description: "Protect against SharedArrayBuffer exploitation:",
			description2: [],
			options: [
				{
					ui_elem: "input-radio",
					name: "approach",
					data_type: "Boolean",
					options: [
						{
							value: "block",
							description: "Block SharedArrayBuffer.",
							default: true,
						},
						{
							value: "polyfill",
							description: "Randomly slow messages to prevent high resolution timers.",
							default: false,
						},
					],
				},
			],
			wrappers: [
				// SHARED
				"window.SharedArrayBuffer"
			],
		},
		{
			name: "webworker",
			description: "Protect against WebWorker exploitation",
			description2: [],
			options: [
				{
					ui_elem: "input-radio",
					name: "approach",
					data_type: "Boolean",
					options: [
						{
							value: "polyfill",
							description: "Remove real parallelism, use WebWorker polyfill.",
							default: true,
						},
						{
							value: "slow",
							description: "Randomly slow messages to prevent high resolution timers.",
							default: false,
						},
					],
				},
			],
			wrappers: [
				"window.Worker",
			],
		},
		{
			name: "battery",
			description: "Disable Battery status API",
			description2: [],
			default: true,
			options: [],
			wrappers: [
				// BATTERY
				"navigator.getBattery",
			],
		},
	],
}

<<<<<<< HEAD
=======
/**
 * Check if the given API is supported by the browser
 * @param String to the object which presence to check.
 */
function is_api_undefined(api) {
	let s = api.split(".");
	let last = window;
	for (p of s) {
		if (last[p] === undefined) {
			return true;
		}
		last = last[p];
	}
	return false;
}

/**
 * Returns true if all given API wrappers are unsuported.
 */
function are_all_api_unsupported(wrappers) {
	for (wrapper of wrappers) {
		if (!is_api_undefined(wrapper)) {
			return false;
		}
	}
	return true;
}

>>>>>>> e931c312
/// Automatically populate infered metadata in wrapping_groups.
wrapping_groups.groups.forEach(function (group) {
	group.id = group.name;
	group.data_type = "Boolean";
	group.ui_elem = "input-checkbox";
<<<<<<< HEAD
	wrapping_groups.empty_level[group.id] = Boolean(group.default);
=======
	wrapping_groups.empty_level[group.id] = are_all_api_unsupported(group.wrappers) ? true : Boolean(group.default);
>>>>>>> e931c312
	wrapping_groups.option_map[group.id] = group
	wrapping_groups.associated_params[group.id] = [];
	group.options.forEach((function (gid, option) {
		option.id = `${gid}_${option.name}`;
		if (option.default !== undefined) {
			wrapping_groups.empty_level[option.id] = option.default;
			wrapping_groups.associated_params[group.id].push(option.id);
		}
		wrapping_groups.option_map[option.id] = option;
		if (option.options !== undefined) {
			option.options.forEach((function (oid, choice) {
				choice.id = `${oid}_${choice.value}`;
				if (choice.default !== undefined) {
					wrapping_groups.empty_level[choice.id] = choice.default;
					wrapping_groups.associated_params[group.id].push(choice.id);
				}
				if (choice.ui_elem === undefined && option.ui_elem !== undefined) {
					choice.ui_elem = option.ui_elem;
				}
				wrapping_groups.option_map[choice.id] = choice;
			}).bind(null, option.id));
		}
	}).bind(null, group.id));
});

// levels of protection

var level_0 = {
	"level_id": "0",
	"level_text": "Built-in 0",
	"level_description": "No protection at all",
};

var level_1 = {
	"level_id": "1",
	"level_text": "Built-in 1",
	"level_description": "Minimal level of protection",
	"time_precision": true,
	"time_precision_precision": 2,
	"time_precision_randomize": false,
	"hardware": true,
	"battery": true,
};

var level_2 = {
	"level_id": "2",
	"level_text": "Built-in 2",
	"level_description": "Recomended level of protection for most sites",
	"time_precision": true,
	"time_precision_precision": 1,
	"time_precision_randomize": false,
	"hardware": true,
	"battery": true,
	"htmlcanvaselement": true,
};

var level_3 = {
	"level_id": "3",
	"level_text": "Built-in 3",
	"level_description": "High level of protection",
	"time_precision": true,
	"time_precision_precision": 0,
	"time_precision_randomize": true,
	"hardware": true,
	"battery": true,
	"htmlcanvaselement": true,
	"xhr": true,
	"xhr_behaviour_block": false,
	"xhr_behaviour_ask": true,
	"arrays": true,
	"arrays_mapping": true,
	"shared_array": true,
	"shared_array_approach_block": true,
	"shared_array_approach_polyfill": false,
	"webworker": true,
	"webworker_approach_polyfill": true,
	"webworker_approach_slow": false,
};

// Level aliases
const L0 = "0";
const L1 = "1";
const L2 = "2";
const L3 = "3";

var levels = {};
var default_level = {};
var domains = {};
var wrapped_codes = {};
function init_levels() {
	levels = {
		[level_0.level_id]: level_0,
		[level_1.level_id]: level_1,
		[level_2.level_id]: level_2,
		[level_3.level_id]: level_3
	};
	default_level = Object.create(levels[L2]);
	default_level.level_text = "Default";
	domains = {};
	wrapped_codes = {};
}
init_levels();

let levels_initialised = false;
let levels_updated_callbacks = [];
function updateLevels(res) {
	init_levels();
	custom_levels = res["custom_levels"] || {};
	for (let key in custom_levels) {
		levels[key] = custom_levels[key];
	}
	for (let key in levels) {
		levels[key].wrappers = wrapping_groups.get_wrappers(levels[key]);
	}
	if (window.wrap_code !== undefined) {
		for (l in levels) {
			wrapped_codes[l] = wrap_code(levels[l].wrappers) || "";
		}
	}
	var new_default_level = res["__default__"];
	if (new_default_level === undefined || new_default_level === null || !(new_default_level in levels)) {
		default_level = Object.create(levels[L2]);
		setDefaultLevel(L2);
	}
	else {
		default_level = Object.create(levels[new_default_level]);
	}
	default_level.is_default = true;
	var new_domains = res["domains"] || {};
	for (let d in new_domains) {
		domains[d] = new_domains[d];
	}
	var orig_levels_updated_callbacks = levels_updated_callbacks;
	levels_updated_callbacks = [];
	orig_levels_updated_callbacks.forEach((it) => it());
	levels_initialised = true;
}
browser.storage.sync.get(null, updateLevels);

function changedLevels(changed, area) {
	browser.storage.sync.get(null, updateLevels);
}
browser.storage.onChanged.addListener(changedLevels);

function setDefaultLevel(level) {
	browser.storage.sync.set({__default__: level});
}

function saveDomainLevels() {
	browser.storage.sync.set({domains: domains});
}

function getCurrentLevelJSON(url) {
	var subDomains = extractSubDomains(new URL(url).hostname.replace(/^www\./, ''));
	for (let domain of subDomains.reverse()) {
		if (domain in domains) {
			let l = domains[domain];
			return [l, wrapped_codes[l.level_id]];
		}
	}
	return [default_level, wrapped_codes[default_level.level_id]];
}<|MERGE_RESOLUTION|>--- conflicted
+++ resolved
@@ -247,8 +247,6 @@
 	],
 }
 
-<<<<<<< HEAD
-=======
 /**
  * Check if the given API is supported by the browser
  * @param String to the object which presence to check.
@@ -277,17 +275,12 @@
 	return true;
 }
 
->>>>>>> e931c312
 /// Automatically populate infered metadata in wrapping_groups.
 wrapping_groups.groups.forEach(function (group) {
 	group.id = group.name;
 	group.data_type = "Boolean";
 	group.ui_elem = "input-checkbox";
-<<<<<<< HEAD
-	wrapping_groups.empty_level[group.id] = Boolean(group.default);
-=======
 	wrapping_groups.empty_level[group.id] = are_all_api_unsupported(group.wrappers) ? true : Boolean(group.default);
->>>>>>> e931c312
 	wrapping_groups.option_map[group.id] = group
 	wrapping_groups.associated_params[group.id] = [];
 	group.options.forEach((function (gid, option) {
