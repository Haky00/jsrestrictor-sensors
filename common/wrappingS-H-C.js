--- conflicted
+++ resolved
@@ -35,14 +35,11 @@
 //  \copyright Copyright (c) 2020 The Brave Authors.
 
 /** \file
-<<<<<<< HEAD
+ * \ingroup wrappers
  * This file contains wrappers for calls related to the Canvas API, about which you can read more at MDN:
  *  * [Canvas API](https://developer.mozilla.org/en-US/docs/Web/API/Canvas_API)
  *  * [CanvasRenderingContext2D](https://developer.mozilla.org/en-US/docs/Web/API/CanvasRenderingContext2D)
  *  * [OffscreenCanvas](https://developer.mozilla.org/en-US/docs/Web/API/OffscreenCanvas)
-=======
- * \ingroup wrappers
->>>>>>> eb16948e
  *
  * The goal is to prevent fingerprinting by modifying the values that can be read from the canvas.
  * So the visual content of wrapped canvases as displayed on the screen is the same as intended.
