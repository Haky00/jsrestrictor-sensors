Title: Building from scratch

### GNU/Linux and Mac OS

1. Go to the project repository: [https://github.com/polcak/jsrestrictor](https://github.com/polcak/jsrestrictor).
1. Download the desired branch, e.g. as zip archive.
1. Unpack the zip archive.
1. Run `make`.
	* You will need common software, such as `zip`, `wget`, `bash`, `awk`, `sed`.
1. Import the extension to the browser.
	* Firefox: [https://extensionworkshop.com/documentation/develop/temporary-installation-in-firefox/](https://extensionworkshop.com/documentation/develop/temporary-installation-in-firefox/)
		* Use the file `firefox_JSR.zip` created by `make`.
	* Chromium-based browsers:
		1. Open `chrome://extensions`.
		1. Enable developper mode.
		1. Click `Load unpacked`.
		1. Import the `chrome_JSR/` directory created by `make`.

### Windows

1. Install Windows Subsystem for Linux (WSL): [https://docs.microsoft.com/en-us/windows/wsl/install-win10](https://docs.microsoft.com/en-us/windows/wsl/install-win10).
<<<<<<< HEAD
2. Go to the project repository: [https://github.com/polcak/jsrestrictor](https://github.com/polcak/jsrestrictor).
3. Download the desired branch, e.g. as zip archive.
4. Unpack the zip archive.
5. Run `git submodule update`
6. Open the JSR project folder in WSL, run `make`.
=======
1. Go to the project repository: [https://github.com/polcak/jsrestrictor](https://github.com/polcak/jsrestrictor).
1. Download the desired branch, e.g. as zip archive.
1. Unpack the zip archive.
1. Open the JSR project folder in WSL, run `make`.
>>>>>>> eb16948e
	* Make sure that `zip` and all other necessary tools are installed.
	* Note that EOL in `fix_manifest.sh` must be set to `LF` (you can use the tool `dos2unix` in WSL to convert `CR LF` to `LF`).
7. On Windows, import the extension to the browser according to the instructions for Linux (above).<|MERGE_RESOLUTION|>--- conflicted
+++ resolved
@@ -3,34 +3,26 @@
 ### GNU/Linux and Mac OS
 
 1. Go to the project repository: [https://github.com/polcak/jsrestrictor](https://github.com/polcak/jsrestrictor).
-1. Download the desired branch, e.g. as zip archive.
-1. Unpack the zip archive.
-1. Run `make`.
+2. Download the desired branch, e.g. as zip archive.
+3. Unpack the zip archive.
+4. Run `make`.
 	* You will need common software, such as `zip`, `wget`, `bash`, `awk`, `sed`.
-1. Import the extension to the browser.
+5. Import the extension to the browser.
 	* Firefox: [https://extensionworkshop.com/documentation/develop/temporary-installation-in-firefox/](https://extensionworkshop.com/documentation/develop/temporary-installation-in-firefox/)
 		* Use the file `firefox_JSR.zip` created by `make`.
 	* Chromium-based browsers:
 		1. Open `chrome://extensions`.
-		1. Enable developper mode.
-		1. Click `Load unpacked`.
-		1. Import the `chrome_JSR/` directory created by `make`.
+		2. Enable developper mode.
+		3. Click `Load unpacked`.
+		4. Import the `chrome_JSR/` directory created by `make`.
 
 ### Windows
 
 1. Install Windows Subsystem for Linux (WSL): [https://docs.microsoft.com/en-us/windows/wsl/install-win10](https://docs.microsoft.com/en-us/windows/wsl/install-win10).
-<<<<<<< HEAD
 2. Go to the project repository: [https://github.com/polcak/jsrestrictor](https://github.com/polcak/jsrestrictor).
 3. Download the desired branch, e.g. as zip archive.
 4. Unpack the zip archive.
-5. Run `git submodule update`
-6. Open the JSR project folder in WSL, run `make`.
-=======
-1. Go to the project repository: [https://github.com/polcak/jsrestrictor](https://github.com/polcak/jsrestrictor).
-1. Download the desired branch, e.g. as zip archive.
-1. Unpack the zip archive.
-1. Open the JSR project folder in WSL, run `make`.
->>>>>>> eb16948e
+5. Open the JSR project folder in WSL, run `make`.
 	* Make sure that `zip` and all other necessary tools are installed.
 	* Note that EOL in `fix_manifest.sh` must be set to `LF` (you can use the tool `dos2unix` in WSL to convert `CR LF` to `LF`).
-7. On Windows, import the extension to the browser according to the instructions for Linux (above).+6. On Windows, import the extension to the browser according to the instructions for Linux (above).