Title: Permissions

<<<<<<< HEAD
jShelter requires these permissions:
=======
*Javascript Restrictor* requires these permissions:
 * **storage --** *used for storing extension configuration and user options*
 * **tabs --** *used for updating icon badge of the extension on tab change*
 * **webRequest, webRequestBlocking, and all_urls --** *needed for modyfing JavaScript objects and APIs on all pages and also used for capturing and blocking malicious HTTP requests (Network Boundary Shield)*
 * **webNavigation** *needed for modyfing JavaScript objects and APIs as early as possible*
 * **dns --** *used by Network Boundary Shield to determine if a domain belongs to local network or
	 not*
 * **notifications--** *used for notifying user on blocked HTTP requests/hosts*
>>>>>>> eb16948e

 * **storage**: for storing extension configuration and user options
 * **tabs**: for updating the extension's icon badge on tab change
 * **webRequest, webRequestBlocking, all_urls**: for modifying JavaScript objects and APIs on all pages, and for capturing and blocking malicious HTTP requests
 * **dns**: for resolving DNS queries in Firefox version of HTTP request shield
 * **notifications**: for notifying users on blocked HTTP requests/hosts

jShelter stores all configuration data in the browser or in the user account. It does not upload any data to our servers.
<|MERGE_RESOLUTION|>--- conflicted
+++ resolved
@@ -1,22 +1,11 @@
-Title: Permissions
-
-<<<<<<< HEAD
-jShelter requires these permissions:
-=======
-*Javascript Restrictor* requires these permissions:
- * **storage --** *used for storing extension configuration and user options*
- * **tabs --** *used for updating icon badge of the extension on tab change*
- * **webRequest, webRequestBlocking, and all_urls --** *needed for modyfing JavaScript objects and APIs on all pages and also used for capturing and blocking malicious HTTP requests (Network Boundary Shield)*
- * **webNavigation** *needed for modyfing JavaScript objects and APIs as early as possible*
- * **dns --** *used by Network Boundary Shield to determine if a domain belongs to local network or
-	 not*
- * **notifications--** *used for notifying user on blocked HTTP requests/hosts*
->>>>>>> eb16948e
-
- * **storage**: for storing extension configuration and user options
- * **tabs**: for updating the extension's icon badge on tab change
- * **webRequest, webRequestBlocking, all_urls**: for modifying JavaScript objects and APIs on all pages, and for capturing and blocking malicious HTTP requests
- * **dns**: for resolving DNS queries in Firefox version of HTTP request shield
- * **notifications**: for notifying users on blocked HTTP requests/hosts
-
-jShelter stores all configuration data in the browser or in the user account. It does not upload any data to our servers.
+Title: Permissions
+
+JShelter requires these permissions:
+
+ * **storage**: for storing extension configuration and user options
+ * **tabs**: for updating the extension's icon badge on tab change
+ * **webRequest, webRequestBlocking, all_urls**: for modifying JavaScript objects and APIs on all pages, and for capturing and blocking malicious HTTP requests
+ * **dns**: for resolving DNS queries in Firefox version of HTTP request shield
+ * **notifications**: for notifying users on blocked HTTP requests/hosts
+
+jShelter stores all configuration data in the browser or in the user account. It does not upload any data to our servers.