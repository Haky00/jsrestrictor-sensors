Title: Credits

### Developers

**[Libor Polčák](https://www.fit.vutbr.cz/~polcak)** was behind an idea to implement a webextension that works as a firewall for JavaScript APIs. He is the current main maintainer. He received support for this project through the <a href="https://nlnet.nl/project/JSRestrictor/">JavaScript Restrictor</a> project of NGI0 PET Fund, a fund established by NLnet with financial support from the European Commission's Next Generation Internet programme, under the aegis of DG Communications Networks, Content and Technology under grant agreement No 825310. He supervised/supervises diploma theses that improve the web extension.

**Martin Bednář** is working on developing and testing the extension as a part of his Ph.D. research.

**Giorgio Maone** is working on the extension as a part of the [JS Shield project](https://nlnet.nl/project/JavascriptShield/), for example, he is working on cross-browser support, improvements on code injection and the compatibility between the global JS environment, Workers, and iframes.

**Zbyněk Červinka** developed a [proof-of-concept version](https://github.com/cervinka-zbynek/masters-thesis) of this extension as a part of his [master's thesis](https://www.fit.vut.cz/study/thesis/21274/) (in Czech).

**Martin Timko** developed first public versions upto [0.2.1](https://github.com/polcak/jsrestrictor/releases/tag/0.2.1) as a part of his [master's thesis](https://www.fit.vut.cz/study/thesis/21824/). He also ported the extension to Chrome and Opera.

**Pavel Pohner** developed the Network Boundary Scanner as a part of his master's thesis.

<<<<<<< HEAD
**Pater Horňák** ported functionality from [Chrome Zero](https://github.com/IAIK/ChromeZero) as a part of his bachelor thesis. He also provided several small fixes to the code base.

### Key ideas

=======
Matúš Švancár ported Farbling anti-fingerprinting measures from the Brave browser as a part of his [master's thesis](https://www.fit.vut.cz/study/thesis/23310/).

We thank all other minor contributors of the project that are not listed in this section.

# Key ideas

>>>>>>> eb16948e
The development of this extension is influenced by the paper [JavaScript Zero: Real JavaScript and Zero Side-Channel Attacks](https://graz.pure.elsevier.com/de/publications/javascript-zero-real-javascript-and-zero-side-channel-attacks). It appeared during the work of Zbyněk Červinka and provided basically the same approach to restrict APIs as was at the time developed by Zbyněk Červinka.

The [Force Point report](https://www.forcepoint.com/sites/default/files/resources/files/report-attacking-internal-network-en_0.pdf) was a key inspiration for the development of the Network Boundary Shield.

<<<<<<< HEAD
### Borrowed code
=======
Some of the fingerprinting counter-measures are inspired by [Farbling of the Brave browser](blogarticles/farbling.md).

# Borrowed code
>>>>>>> eb16948e

We borrowed code from other free software project:

* [Chrome Zero](https://github.com/IAIK/ChromeZero)
* [Brave Farbling](https://github.com/brave/brave-browser/issues/8787)
* [NoScript Common Library](https://github.com/hackademix/nscl/)
* [Typed array polyfill](https://github.com/inexorabletash/polyfill/blob/master/typedarray.js),
	Copyright (c) 2010, Linden Research, Inc., Copyright (c) 2014, Joshua Bell
* [PRNG Alea](https://github.com/nquinlan/better-random-numbers-for-javascript-mirror) by (C) 2010 Johannes Baagøe<|MERGE_RESOLUTION|>--- conflicted
+++ resolved
@@ -14,30 +14,19 @@
 
 **Pavel Pohner** developed the Network Boundary Scanner as a part of his master's thesis.
 
-<<<<<<< HEAD
-**Pater Horňák** ported functionality from [Chrome Zero](https://github.com/IAIK/ChromeZero) as a part of his bachelor thesis. He also provided several small fixes to the code base.
-
-### Key ideas
-
-=======
 Matúš Švancár ported Farbling anti-fingerprinting measures from the Brave browser as a part of his [master's thesis](https://www.fit.vut.cz/study/thesis/23310/).
 
 We thank all other minor contributors of the project that are not listed in this section.
 
 # Key ideas
 
->>>>>>> eb16948e
 The development of this extension is influenced by the paper [JavaScript Zero: Real JavaScript and Zero Side-Channel Attacks](https://graz.pure.elsevier.com/de/publications/javascript-zero-real-javascript-and-zero-side-channel-attacks). It appeared during the work of Zbyněk Červinka and provided basically the same approach to restrict APIs as was at the time developed by Zbyněk Červinka.
 
 The [Force Point report](https://www.forcepoint.com/sites/default/files/resources/files/report-attacking-internal-network-en_0.pdf) was a key inspiration for the development of the Network Boundary Shield.
 
-<<<<<<< HEAD
-### Borrowed code
-=======
 Some of the fingerprinting counter-measures are inspired by [Farbling of the Brave browser](blogarticles/farbling.md).
 
-# Borrowed code
->>>>>>> eb16948e
+### Borrowed code
 
 We borrowed code from other free software project:
 
