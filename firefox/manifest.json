--- conflicted
+++ resolved
@@ -21,14 +21,9 @@
   "content_scripts": [
     {
       "matches": ["<all_urls>"],
-<<<<<<< HEAD
       "js": ["alea.js", "helpers.js", "browser.js", "inject.js", WRAPPING, "code_builders.js", "ffbug1267027.js", "document_start.js"],
-      "run_at": "document_start"
-=======
-      "js": ["helpers.js", "browser.js", "inject.js", WRAPPING, "code_builders.js", "ffbug1267027.js", "document_start.js"],
       "run_at": "document_start",
       "all_frames": true
->>>>>>> 627ecd59
     }
   ],
   "description": "Extension for increasing security and privacy level of the user.",
