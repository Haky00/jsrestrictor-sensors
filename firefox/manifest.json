--- conflicted
+++ resolved
@@ -85,13 +85,8 @@
     "notifications",
     "browsingData"
   ],
-<<<<<<< HEAD
   "short_name": "JShelter",
-  "version": "0.6.3",
-=======
-  "short_name": "JSR",
   "version": "0.6.4",
->>>>>>> 2bdf4ceb
   "browser_specific_settings": {
     "gecko": {
         "id": "jsr@javascriptrestrictor",
