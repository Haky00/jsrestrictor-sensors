#
#  JavaScript Restrictor is a browser extension which increases level
#  of security, anonymity and privacy of the user while browsing the
#  internet.
#
#  Copyright (C) 2020  Martin Bednar
#  Copyright (C) 2021  Matus Svancar
#
#  This program is free software: you can redistribute it and/or modify
#  it under the terms of the GNU General Public License as published by
#  the Free Software Foundation, either version 3 of the License, or
#  (at your option) any later version.
#
#  This program is distributed in the hope that it will be useful,
#  but WITHOUT ANY WARRANTY; without even the implied warranty of
#  MERCHANTABILITY or FITNESS FOR A PARTICULAR PURPOSE.  See the
#  GNU General Public License for more details.
#
#  You should have received a copy of the GNU General Public License
#  along with this program.  If not, see <https://www.gnu.org/licenses/>.
#

## Module define class which contains variables that are tested.


## Variables about navigator that are checked during testing.
class Navigator:
    def __init__(self,
                 user_agent,
                 app_version,
                 platform,
                 vendor,
                 language,
                 languages,
                 do_not_track,
                 cookie_enabled,
                 oscpu,
                 plugins,
                 mimeTypes):
        self.userAgent = user_agent
        self.appVersion = app_version
        self.platform = platform
        self.vendor = vendor
        self.language = language
        self.languages = languages
        self.doNotTrack = do_not_track
        self.cookieEnabled = cookie_enabled
        self.oscpu = oscpu
        self.plugins = plugins
        self.mimeTypes = mimeTypes


## Variables about geolocation that are checked during testing.
class Geolocation:
    def __init__(self,
                 accuracy,
                 altitude,
                 altitude_accurac,
                 heading,
                 latitude,
                 longitude,
                 speed,
                 timestamp):
        self.accuracy = accuracy
        self.altitude = altitude
        self.altitudeAccurac = altitude_accurac
        self.heading = heading
        self.latitude = latitude
        self.longitude = longitude
        self.speed = speed
        self.timestamp = timestamp


## Variables about device that are checked during testing.
class Device:
    def __init__(self,
                 device_memory,
                 hardware_concurrency,
                 IOdevices):
        self.deviceMemory = device_memory
        self.hardwareConcurrency = hardware_concurrency
        self.IOdevices = IOdevices

## Variables about audio that are checked during testing.
class Audio:
    def __init__(self,
                 get_channel,
                 copy_channel,
                 byte_time_domain,
                 float_time_domain,
                 byte_frequency,
                 float_frequency):
        self.get_channel = get_channel
        self.copy_channel = copy_channel
        self.byte_time_domain = byte_time_domain
        self.float_time_domain = float_time_domain
        self.byte_frequency = byte_frequency
        self.float_frequency = float_frequency

## All variables that are checked during testing.
class TestedValues:
    def __init__(self,
                 user_agent,
                 app_version,
                 platform,
                 vendor,
                 language,
                 languages,
                 do_not_track,
                 cookie_enabled,
                 oscpu,
                 plugins,
                 mimeTypes,

                 gps_accuracy,
                 altitude,
                 altitude_accurac,
                 heading,
                 latitude,
                 longitude,
                 speed,
                 timestamp,

                 device_memory,
                 hardware_concurrency,
                 IOdevices,

                 get_channel,
                 copy_channel,
                 byte_time_domain,
                 float_time_domain,
                 byte_frequency,
                 float_frequency,

                 referrer,
                 time,
                 performance,
                 protect_canvas,
<<<<<<< HEAD

                 canvas_imageData,
                 canvas_dataURL,
                 canvas_blob,

                 webgl_parameters,

                 webgl_precisions,
                 webgl_pixels,
                 webgl_dataURL
=======
                 methods_toString
>>>>>>> 70918d81
                 ):
        self.navigator = Navigator(
            user_agent,
            app_version,
            platform,
            vendor,
            language,
            languages,
            do_not_track,
            cookie_enabled,
            oscpu,
            plugins,
            mimeTypes
        )
        self.geolocation = Geolocation(
            gps_accuracy,
            altitude,
            altitude_accurac,
            heading,
            latitude,
            longitude,
            speed,
            timestamp
        )
        self.device = Device(
            device_memory,
            hardware_concurrency,
            IOdevices
        )
        self.audio = Audio(
            get_channel,
            copy_channel,
            byte_time_domain,
            float_time_domain,
            byte_frequency,
            float_frequency
        )

        self.referrer = referrer
        self.time = time
        self.performance = performance
        self.protect_canvas = protect_canvas
<<<<<<< HEAD
        self.canvas_imageData = canvas_imageData
        self.canvas_dataURL = canvas_dataURL
        self.canvas_blob = canvas_blob
        self.webgl_parameters = webgl_parameters
        self.webgl_precisions = webgl_precisions
        self.webgl_pixels = webgl_pixels
        self.webgl_dataURL = webgl_dataURL
=======
        self.methods_toString = methods_toString
>>>>>>> 70918d81
<|MERGE_RESOLUTION|>--- conflicted
+++ resolved
@@ -136,7 +136,6 @@
                  time,
                  performance,
                  protect_canvas,
-<<<<<<< HEAD
 
                  canvas_imageData,
                  canvas_dataURL,
@@ -146,10 +145,8 @@
 
                  webgl_precisions,
                  webgl_pixels,
-                 webgl_dataURL
-=======
+                 webgl_dataURL,
                  methods_toString
->>>>>>> 70918d81
                  ):
         self.navigator = Navigator(
             user_agent,
@@ -192,7 +189,6 @@
         self.time = time
         self.performance = performance
         self.protect_canvas = protect_canvas
-<<<<<<< HEAD
         self.canvas_imageData = canvas_imageData
         self.canvas_dataURL = canvas_dataURL
         self.canvas_blob = canvas_blob
@@ -200,6 +196,4 @@
         self.webgl_precisions = webgl_precisions
         self.webgl_pixels = webgl_pixels
         self.webgl_dataURL = webgl_dataURL
-=======
-        self.methods_toString = methods_toString
->>>>>>> 70918d81
+        self.methods_toString = methods_toString