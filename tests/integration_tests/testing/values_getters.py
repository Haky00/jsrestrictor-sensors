#
#  JavaScript Restrictor is a browser extension which increases level
#  of security, anonymity and privacy of the user while browsing the
#  internet.
#
#  Copyright (C) 2020  Martin Bednar
#  Copyright (C) 2021  Matus Svancar
#
#  This program is free software: you can redistribute it and/or modify
#  it under the terms of the GNU General Public License as published by
#  the Free Software Foundation, either version 3 of the License, or
#  (at your option) any later version.
#
#  This program is distributed in the hope that it will be useful,
#  but WITHOUT ANY WARRANTY; without even the implied warranty of
#  MERCHANTABILITY or FITNESS FOR A PARTICULAR PURPOSE.  See the
#  GNU General Public License for more details.
#
#  You should have received a copy of the GNU General Public License
#  along with this program.  If not, see <https://www.gnu.org/licenses/>.
#

from selenium.webdriver.common.by import By
from selenium.webdriver.support.ui import WebDriverWait
from selenium.webdriver.support import expected_conditions as ec
from selenium.webdriver.common.keys import Keys
from selenium.webdriver.common.action_chains import ActionChains
from time import sleep

from configuration import get_config


## Module contains getters for values from browser.
#
#  Javascript is called and returned values are processed and returned.


## Get geolocation data through JST test page.
#
#  Geolocation data is obtained asynchronously. Interaction with page is needed.
#  We need element on page where geolocation data is shown after its loading.
#  Function waits maximally 10 seconds for loading geolocation data.
def get_position(driver):
    driver.get(get_config("testing_page"))
    driver.find_element_by_xpath("//button[text()='Show GPS data']").click()
    WebDriverWait(driver, 10).until(
        ec.presence_of_element_located((By.ID, 'mapnavi'))
    )
    location = driver.find_element_by_id('placeToWriteGPSDetails').text
    location = location.replace(" ", "").split()
    position = {}
    for property in location:
        property = property.split(':')
        position[property[0].lower()] = property[1]
    return position


## Get navigator data.
#
#  Only executing javascript and geting returned values. No support page is needed.
def get_navigator(driver):
    navigator = {'userAgent': driver.execute_script("return window.navigator.userAgent"),
                 'appVersion': driver.execute_script("return window.navigator.appVersion"),
                 'platform': driver.execute_script("return window.navigator.platform"),
                 'vendor': driver.execute_script("return window.navigator.vendor"),
                 'language': driver.execute_script("return window.navigator.language"),
                 'languages': driver.execute_script("return window.navigator.languages"),
                 'cookieEnabled': driver.execute_script("return window.navigator.cookieEnabled"),
                 'doNotTrack': driver.execute_script("return window.navigator.doNotTrack"),
                 'oscpu': driver.execute_script("return window.navigator.oscpu"),
                 'plugins': driver.execute_script("return Array.from(navigator.plugins).map(({filename,name,description}) => ({filename,name,description}));"),
                 'mimeTypes': driver.execute_script("return Array.from(navigator.mimeTypes).map(a => ({'type':a.type, 'description':a.description, 'suffixes':a.suffixes, 'enabledPlugin':a.enabledPlugin.name}));")}
    return navigator


## Get device data.
#
#  Only executing javascript and geting returned values. No support page is needed.
def get_device(driver):
    device = {'deviceMemory': driver.execute_script("return window.navigator.deviceMemory"),
              'hardwareConcurrency': driver.execute_script("return window.navigator.hardwareConcurrency")}
    return device


## Get IO devices.
#
#  Only executing javascript and geting returned values. No support page is needed.
def get_IOdevices(driver):
    return driver.execute_async_script("""
        var callback = arguments[arguments.length - 1];

        navigator.mediaDevices.enumerateDevices()
            .then(function(devices) {
                callback(devices);
            });
        
        /* Set timeout for getting IO devices. If no timeout is set, driver would be waiting forever. */
        setTimeout(function(){
          callback("ERROR");
        }, 5000);
    """)


## Get referrer - where the page was navigated from.
#
#  In this case, webpage amiunique.org is opened through test page and referrer on page amiunique.org is returned.
def get_referrer(driver):
    driver.get(get_config("testing_page"))
    actions = ActionChains(driver)
    actions.send_keys(Keys.TAB)
    actions.perform()
    actions.perform()
    actions = ActionChains(driver)
    actions.send_keys(Keys.RETURN)
    actions.perform()
    sleep(4)
    return driver.execute_script("return document.referrer")


## Check if canvas is spoofed.
#
#  Draw 3 elements to canvas and then get canvas data and test if data is spoofed.
#  Spoofed canvas means that canvas is represented by array with only 0 values.
##
## This getter return "ERROR" in Google Chrome on JSR level 3 because of known bug:
## selenium.common.exceptions.JavascriptException: Message: javascript error:
## Failed to execute 'getRandomValues' on 'Crypto': parameter 1 is not of type 'ArrayBufferView'.
def is_canvas_spoofed(driver):
    try:
        driver.get(get_config("testing_page"))
        driver.find_element_by_xpath("//button[text()='Add line to canvas']").click()
        driver.find_element_by_xpath("//button[text()='Add circle to canvas']").click()
        driver.find_element_by_xpath("//button[text()='Add text to canvas']").click()
        driver.find_element_by_xpath("//button[text()='Get data and show image in canvas frame']").click()
        is_spoofed = driver.execute_script("var canvas = document.getElementById('canvas1'); return !canvas.getContext('2d')"
                                     ".getImageData(0, 0, canvas.width, canvas.height).data.some(channel => channel !== 255)")
    except:
        return "ERROR"
    else:
        return is_spoofed

<<<<<<< HEAD
## returns output of CanvasRenderingContext2D.getImageData where name is id of chosen canvas
def get_imageData_canvas(driver, name):
    try:
        driver.get(get_config("testing_page"))
        sleep(1)
        img = driver.execute_script("var canvas = document.getElementById('"+name+"'); return canvas.getContext('2d').getImageData(0, 0, canvas.width, canvas.height).data")
    except:
        return "ERROR"
    else:
        return img

## returns output of HTMLCanvasElement.toDataURL where name is id of chosen canvas
def get_dataURL_canvas(driver, name):
    try:
        driver.get(get_config("testing_page"))
        sleep(1)
        img = driver.execute_script("var canvas = document.getElementById('"+name+"'); return canvas.toDataURL()")
    except:
        return "ERROR"
    else:
        return img

## returns output of HTMLCanvasElement.toBlob where name is id of chosen canvas
def get_blob_canvas(driver, name):
    try:
        driver.get(get_config("testing_page"))
        sleep(1)
        img = driver.execute_script("var canvas = document.getElementById('"+name+"'); return new Promise(function(resolve, reject) { canvas.toBlob(function(blob) { resolve(blob.arrayBuffer().then(a => Array.from(new Int8Array(a))))})});")
    except:
        return "ERROR"
    else:
        return img

## returns object with various attributes returned by WebGLRenderingContext.getParameter
def get_webgl_params(driver, name):
    driver.get(get_config("testing_page"))
    sleep(1)
    gl = "var canvas = document.getElementById('"+name+"'); var gl = canvas.getContext('webgl2') || canvas.getContext('experimental-webgl2') || canvas.getContext('webgl') || canvas.getContext('experimental-webgl') || canvas.getContext('moz-webgl'); gl.getExtension('WEBGL_debug_renderer_info');"
    parameters = {'unmaskedVendor': driver.execute_script(gl+"return gl.getParameter(0x9245);"),
                  'unmaskedRenderer': driver.execute_script(gl+"return gl.getParameter(0x9246);"),
                  'MAX_VERTEX_UNIFORM_COMPONENTS': driver.execute_script(gl+"return gl.getParameter(0x8B4A);"),
                  'MAX_VERTEX_UNIFORM_BLOCKS': driver.execute_script(gl+"return gl.getParameter(0x8A2B);"),
                  'MAX_VERTEX_OUTPUT_COMPONENTS': driver.execute_script(gl+"return gl.getParameter(0x9122);"),
                  'MAX_VARYING_COMPONENTS': driver.execute_script(gl+"return gl.getParameter(0x8B4B);"),
                  'MAX_TRANSFORM_FEEDBACK_INTERLEAVED_COMPONENTS': driver.execute_script(gl+"return gl.getParameter(0x8C8A);"),
                  'MAX_FRAGMENT_UNIFORM_COMPONENTS': driver.execute_script(gl+"return gl.getParameter(0x8B49);"),
                  'MAX_FRAGMENT_UNIFORM_BLOCKS': driver.execute_script(gl+"return gl.getParameter(0x8A2D);"),
                  'MAX_FRAGMENT_INPUT_COMPONENTS': driver.execute_script(gl+"return gl.getParameter(0x9125);"),
                  'MAX_UNIFORM_BUFFER_BINDINGS': driver.execute_script(gl+"return gl.getParameter(0x8A2F);"),
                  'MAX_COMBINED_UNIFORM_BLOCKS': driver.execute_script(gl+"return gl.getParameter(0x8A2E);"),
                  'MAX_COMBINED_VERTEX_UNIFORM_COMPONENTS': driver.execute_script(gl+"return gl.getParameter(0x8A31);"),
                  'MAX_COMBINED_FRAGMENT_UNIFORM_COMPONENTS': driver.execute_script(gl+"return gl.getParameter(0x8A33);"),
                  'MAX_VERTEX_ATTRIBS': driver.execute_script(gl+"return gl.getParameter(0x8869);"),
                  'MAX_VERTEX_UNIFORM_VECTORS': driver.execute_script(gl+"return gl.getParameter(0x8DFB);"),
                  'MAX_VERTEX_TEXTURE_IMAGE_UNITS': driver.execute_script(gl+"return gl.getParameter(0x8B4C);"),
                  'MAX_TEXTURE_SIZE': driver.execute_script(gl+"return gl.getParameter(0x0D33);"),
                  'MAX_CUBE_MAP_TEXTURE_SIZE': driver.execute_script(gl+"return gl.getParameter(0x851C);"),
                  'MAX_3D_TEXTURE_SIZE': driver.execute_script(gl+"return gl.getParameter(0x8073);"),
                  'MAX_ARRAY_TEXTURE_LAYERS': driver.execute_script(gl+"return gl.getParameter(0x88FF);"),
                  }
    return parameters

## returns output of WebGLRenderingContext.readPixels where name is id of chosen canvas
def get_webgl_pixels(driver, name):
    try:
        driver.get(get_config("testing_page"))
        sleep(1)
        gl = "var canvas = document.getElementById('"+name+"'); var gl = canvas.getContext('webgl2', {preserveDrawingBuffer: true}) || canvas.getContext('experimental-webgl2', {preserveDrawingBuffer: true}) || canvas.getContext('webgl', {preserveDrawingBuffer: true}) || canvas.getContext('experimental-webgl', {preserveDrawingBuffer: true}) || canvas.getContext('moz-webgl', {preserveDrawingBuffer: true});"
        image = driver.execute_script(gl+"var imageData = new Uint8Array(gl.canvas.width*gl.canvas.height*4);gl.readPixels(0, 0, gl.canvas.width, gl.canvas.height, gl.RGBA, gl.UNSIGNED_BYTE, imageData); return imageData;")
    except:
        return "ERROR"
    else:
        return image

## returns array of precisions outputed by WebGLRenderingContext.getShaderPrecisionFormat
def get_webgl_precisions(driver, name):
    driver.get(get_config("testing_page"))
    sleep(1)
    gl = "var canvas = document.getElementById('"+name+"'); var gl = canvas.getContext('webgl2') || canvas.getContext('experimental-webgl2') || canvas.getContext('webgl') || canvas.getContext('experimental-webgl') || canvas.getContext('moz-webgl');"
    precisions = driver.execute_script(gl+"var arr = []; var shaderTypes = ['FRAGMENT_SHADER', 'VERTEX_SHADER'];var precisionTypes = ['LOW_FLOAT', 'MEDIUM_FLOAT', 'HIGH_FLOAT', 'LOW_INT', 'MEDIUM_INT', 'HIGH_INT'];"
                                      "for (var i = 0; i < shaderTypes.length; i++) {"
                                            "for (var j = 0; j < precisionTypes.length; j++) {"
                                                "arr.push(gl.getShaderPrecisionFormat(gl[shaderTypes[i]], gl[precisionTypes[j]]));"
                                            "}"
                                        "}"
                                        "return arr")
    return precisions

## returns object with attributes output by AudioContext.getChannelData, AudioContext.copyFromChannel, AnalyserNode.getFloatFrequencyData, AnalyserNode.getByteFrequencyData, AnalyserNode.getFloatTimeDomainData, AnalyserNode.getByteTimeDomainData which are saved in testing page
def get_audio(driver):
    driver.get(get_config("testing_page"))
    driver.find_element_by_xpath("//button[text()='Test audio']").click()
    sleep(3)
    audio = {'get_channel': driver.execute_script("return document.getElementById('channel_data_result').innerHTML;"),
             'copy_channel': driver.execute_script("return document.getElementById('copy_result').innerHTML;"),
             'byte_time_domain': driver.execute_script("return document.getElementById('byte_time_result').innerHTML;"),
             'float_time_domain': driver.execute_script("return document.getElementById('float_time_result').innerHTML;"),
             'byte_frequency': driver.execute_script("return document.getElementById('byte_frequency_result').innerHTML;"),
             'float_frequency': driver.execute_script("return document.getElementById('float_frequency_result').innerHTML;")}
    return audio
=======

## Get methods.toString().
#
#  Only executing javascript and geting returned values. Testing page is needed.
def get_methods_toString(driver):
	APIs = {
		"Date": {
			"static_methods": [
				"now",
				"parse",
				"UTC"
			],
			"instance_methods": {
				"getDate",
				"getDay",
				"getFullYear",
				"getHours",
				"getMilliseconds",
				"getMinutes",
				"getMonth",
				"getSeconds",
				"getTime",
				"getTimezoneOffset",
				"getUTCDate",
				"getUTCDay",
				"getUTCFullYear",
				"getUTCHours",
				"getUTCMilliseconds",
				"getUTCMinutes",
				"getUTCMonth",
				"getUTCSeconds",
				"getYear",
				"setDate",
				"setFullYear",
				"setHours",
				"setMilliseconds",
				"setMinutes",
				"setMonth",
				"setSeconds",
				"setTime",
				"setUTCDate",
				"setUTCFullYear",
				"setUTCHours",
				"setUTCMilliseconds",
				"setUTCMinutes",
				"setUTCMonth",
				"setUTCSeconds",
				"setYear",
				"toDateString",
				"toISOString",
				"toJSON",
				"toGMTString",
				"toLocaleDateString",
				"toLocaleString",
				"toString",
				"toTimeString",
				"toUTCString",
				"valueOf"
			}
		},
		"performance": {
			"static_methods": [
				"now",
				"clearMarks",
				"clearMeasures",
				"clearResourceTimings",
				"getEntries",
				"getEntriesByName",
				"getEntriesByType",
				"mark",
				"measure",
				"setResourceTimingBufferSize",
				"toJSON"
			]
		},
		"navigator": {
			"static_methods": [
				"getCurrentPosition",
				"watchPosition",
				"clearWatch"
			]
		},
		"canvas": {
			"inject_code": "var canvas = document.getElementById('canvas1');",
			"static_methods": [
				"getContext"
			]
		}
	}

	driver.get(get_config("testing_page"))
	
	output = {}
	
	
	for API in APIs:
		if 'static_methods' in APIs[API]:
			inject_code = ""
			if 'inject_code' in APIs[API]:
				inject_code = APIs[API]['inject_code']
			
			for method in APIs[API]['static_methods']:
				method_toString = ""
				try:
					method_toString = driver.execute_script(inject_code + "return " + API + "." + method + ".toString()")
				except:
					output[API + '.' + method] = None
				else:
					output[API + '.' + method] = method_toString
		
		
		if 'instance_methods' in APIs[API]:
			constructor_toString = ""
			try:
				constructor_toString = driver.execute_script("return " + API + ".toString()")
			except:
				output[API] = None
			else:
				output[API] = constructor_toString
			
			
			for method in APIs[API]['instance_methods']:
				method_toString = ""
				try:
					method_toString = driver.execute_script("return " + API + "." + method + ".toString()")
				except:
					output[API + '.prototype.' + method] = None
				else:
					output[API + '.prototype.' + method] = method_toString
				
				
				method_toString = ""
				try:
					method_toString = driver.execute_script("return new " + API + "()." + method + ".toString()")
				except:
					output[API + '.' + method] = None
				else:
					output[API + '.' + method] = method_toString
	
	return output
>>>>>>> 70918d81
<|MERGE_RESOLUTION|>--- conflicted
+++ resolved
@@ -93,7 +93,7 @@
             .then(function(devices) {
                 callback(devices);
             });
-        
+
         /* Set timeout for getting IO devices. If no timeout is set, driver would be waiting forever. */
         setTimeout(function(){
           callback("ERROR");
@@ -139,7 +139,6 @@
     else:
         return is_spoofed
 
-<<<<<<< HEAD
 ## returns output of CanvasRenderingContext2D.getImageData where name is id of chosen canvas
 def get_imageData_canvas(driver, name):
     try:
@@ -240,7 +239,6 @@
              'byte_frequency': driver.execute_script("return document.getElementById('byte_frequency_result').innerHTML;"),
              'float_frequency': driver.execute_script("return document.getElementById('float_frequency_result').innerHTML;")}
     return audio
-=======
 
 ## Get methods.toString().
 #
@@ -332,16 +330,16 @@
 	}
 
 	driver.get(get_config("testing_page"))
-	
+
 	output = {}
-	
-	
+
+
 	for API in APIs:
 		if 'static_methods' in APIs[API]:
 			inject_code = ""
 			if 'inject_code' in APIs[API]:
 				inject_code = APIs[API]['inject_code']
-			
+
 			for method in APIs[API]['static_methods']:
 				method_toString = ""
 				try:
@@ -350,8 +348,8 @@
 					output[API + '.' + method] = None
 				else:
 					output[API + '.' + method] = method_toString
-		
-		
+
+
 		if 'instance_methods' in APIs[API]:
 			constructor_toString = ""
 			try:
@@ -360,8 +358,8 @@
 				output[API] = None
 			else:
 				output[API] = constructor_toString
-			
-			
+
+
 			for method in APIs[API]['instance_methods']:
 				method_toString = ""
 				try:
@@ -370,8 +368,8 @@
 					output[API + '.prototype.' + method] = None
 				else:
 					output[API + '.prototype.' + method] = method_toString
-				
-				
+
+
 				method_toString = ""
 				try:
 					method_toString = driver.execute_script("return new " + API + "()." + method + ".toString()")
@@ -379,6 +377,5 @@
 					output[API + '.' + method] = None
 				else:
 					output[API + '.' + method] = method_toString
-	
-	return output
->>>>>>> 70918d81
+
+	return output