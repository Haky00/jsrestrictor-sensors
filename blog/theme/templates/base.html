--- conflicted
+++ resolved
@@ -36,28 +36,6 @@
 
   <div {% if title == "Home" %} id="home" {% endif %} class="content-wrapper container">
 
-<<<<<<< HEAD
-{% block sidebar %}
-<div class="sidebar">
-  <!-- new navigation -->
-  <nav class="menu">
-    <ul class="menu-list">
-      <li class="menu-heading">
-        <strong>jShelter</strong>
-        <ul>
-          <li><a href="/">Home</a></li>
-          <li><a href="/blog/">Blog</a></li>
-          <li><a href="/install/">Installing</a></li>
-          <li><a href="/drivers/">Download browser drivers</a></li>
-          <li><a href="/permissions/">Required permissions</a></li>
-          <li><a href="/configure/">Configuring</a></li>
-          <li><a href="/versions/">Release history</a></li>
-          <li><a href="/credits/">Credits</a></li>
-          <li><a href="/license/">License</a></li>
-        </ul>
-      <li class="menu-heading">
-        <!--
-=======
     {% block sidebar %}
     <div class="sidebar">
       <!-- new navigation -->
@@ -78,7 +56,6 @@
             </ul>
           <li class="menu-heading">
             <!--
->>>>>>> 2a63f56f
         <strong><a href="/group__wrappers.html">Key protection</a></strong>
         <ul>
           <li><a href="/group__NBS.html">Network Boundary Shield</a></li>
