--- conflicted
+++ resolved
@@ -99,15 +99,6 @@
 
 <section id="main-content">
 
-<<<<<<< HEAD
-=======
-<header class="header">
-  <div class="headertitle">
-    <h2 class="title">{{ title }}</h2>
-  </div>
-</header>
-
->>>>>>> 60a0dbf6
 {% block content %}
 {% endblock %}
 
