--- conflicted
+++ resolved
@@ -3,18 +3,10 @@
 save_as: index.html
 URL:
 
-<<<<<<< HEAD
-<section class="hero block">
-  <div class="hero-body">
-    <div class="logo block has-text-centered">
-      <h3>
-        <img src="/theme/images/jshelter-hero.svg" alt="JShelter logo">
-=======
 <section class="hero block has-text-centered">
     <header>
       <h2 class="logo">
-        <img src="/theme/images/jshelter-hero.svg" alt="{{ SITENAME }}">
->>>>>>> 370daad6
+        <img src="/theme/images/jshelter-hero.svg" alt="JShelter logo">
         <span>JShelter</span>
       </h2>
       <p>An anti-malware Web browser extension to mitigate potential
